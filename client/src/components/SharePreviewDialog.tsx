import { useState, useEffect, useRef } from 'react';
import { Dialog, DialogContent, DialogDescription, DialogHeader, DialogTitle } from '@/components/ui/dialog';
import { AlertDialog, AlertDialogAction, AlertDialogCancel, AlertDialogContent, AlertDialogDescription, AlertDialogFooter, AlertDialogHeader, AlertDialogTitle } from '@/components/ui/alert-dialog';
import { Button } from '@/components/ui/button';
import { Input } from '@/components/ui/input';
import { Label } from '@/components/ui/label';
import { Select, SelectContent, SelectItem, SelectTrigger, SelectValue } from '@/components/ui/select';
import { Checkbox } from '@/components/ui/checkbox';
import { Tabs, TabsContent, TabsList, TabsTrigger } from '@/components/ui/tabs';
import { useMutation, useQueryClient, useQuery } from '@tanstack/react-query';
import { apiRequest } from '@/lib/queryClient';
import { useToast } from '@/hooks/use-toast';
import { Image, Sparkles, Upload, Shield, ShieldCheck, ChevronDown, Users, Download, Share2, BadgeCheck, AlertTriangle, X, Loader2, Link, Copy, ImageIcon } from 'lucide-react';
import { Card, CardHeader, CardContent, CardDescription } from '@/components/ui/card';
import { ShareCardGenerator, type ShareCardGeneratorRef } from './ShareCardGenerator';
import { SocialVerificationTab, type SocialMediaLinks } from './SocialVerificationTab';
import { generatePlatformCaption } from '@/lib/shareCardTemplates';

interface Activity {
  id: string;
  title: string;
  planSummary?: string | null;
  shareTitle?: string | null;
  backdrop?: string | null;
  category: string;
}

interface SharePreviewDialogProps {
  open: boolean;
  onOpenChange: (open: boolean) => void;
  activity: Activity;
  onConfirmShare: (shareData: {
    shareTitle: string;
    backdrop: string;
    shareableLink?: string;
    socialText?: string;
    shareCardImageBlob?: Blob;      // The generated share card image blob
    shareCardImageFile?: File;      // File object for native share API
  }) => void;
}

// Fallback presets (used when API fails or during loading)
const defaultBackdropPresets = [
  {
    url: 'https://images.unsplash.com/photo-1534430480872-3498386e7856?w=1600&q=80',
    name: 'Times Square',
    category: 'nyc'
  },
  {
    url: 'https://images.unsplash.com/photo-1518391846015-55a9cc003b25?w=1600&q=80',
    name: 'Brooklyn Bridge',
    category: 'nyc'
  },
  {
    url: 'https://images.unsplash.com/photo-1496442226666-8d4d0e62e6e9?w=1600&q=80',
    name: 'Central Park',
    category: 'nature'
  },
  {
    url: 'https://images.unsplash.com/photo-1485871981521-5b1fd3805eee?w=1600&q=80',
    name: 'Manhattan Skyline',
    category: 'nyc'
  }
];

interface BackdropOption {
  url: string;
  source: 'tavily' | 'unsplash' | 'user';
  label?: string;
}

type PrivacyPreset = 'off' | 'public' | 'private' | 'custom';

interface PrivacySettings {
  redactNames: boolean;
  redactLocations: boolean;
  redactContact: boolean;
  redactDates: boolean;
  redactContext: boolean;
}

export function SharePreviewDialog({ open, onOpenChange, activity, onConfirmShare }: SharePreviewDialogProps) {
  // Tab state - Share Cards is the default/main tab
  const [activeTab, setActiveTab] = useState('share-cards');


  // Share configuration state
  const [shareTitle, setShareTitle] = useState(activity.shareTitle || activity.planSummary || activity.title);
  const [backdrop, setBackdrop] = useState(activity.backdrop || '');
  const [customBackdrop, setCustomBackdrop] = useState('');

  // Fetch dynamic backdrop options based on activity
  const { data: backdropOptions = [], isLoading: isLoadingBackdrops } = useQuery({
    queryKey: ['backdrop-options', activity.id],
    queryFn: async () => {
      const response = await fetch(`/api/activities/${activity.id}/backdrop-options`, {
        credentials: 'include'
      });
      if (!response.ok) return [];
      const data = await response.json();
      return data.options as BackdropOption[];
    },
    enabled: open && !!activity.id,
    staleTime: 1000 * 60 * 5, // Cache for 5 minutes
  });

  // Use dynamic options if available, otherwise fallback to defaults
  const backdropPresets = backdropOptions.length > 0
    ? backdropOptions.map((opt: BackdropOption) => ({
        url: opt.url,
        name: opt.label || (opt.source === 'tavily' ? 'Web' : 'HD Curated'),
        category: opt.source
      }))
    : defaultBackdropPresets;

  // Auto-select first dynamic backdrop when options load and no backdrop is set
  useEffect(() => {
    if (backdropOptions.length > 0 && !backdrop && !activity.backdrop) {
      setBackdrop(backdropOptions[0].url);
    }
  }, [backdropOptions, backdrop, activity.backdrop]);

  // Privacy & Publishing state
  const [privacyPreset, setPrivacyPreset] = useState<PrivacyPreset>('off');
  const [showPrivacySettings, setShowPrivacySettings] = useState(false);
  const [privacySettings, setPrivacySettings] = useState<PrivacySettings>({
    redactNames: true,
    redactLocations: true,
    redactContact: true,
    redactDates: true,
    redactContext: true,
  });
  const [redactedPreview, setRedactedPreview] = useState<{ title: string; tasks: { title: string }[] } | null>(null);
  const [scanLoading, setScanLoading] = useState(false);
  const [publishToCommunity, setPublishToCommunity] = useState(false);
  
  // Social media state
  const [twitterHandle, setTwitterHandle] = useState('');
  const [instagramHandle, setInstagramHandle] = useState('');
  const [threadsHandle, setThreadsHandle] = useState('');
  const [websiteUrl, setWebsiteUrl] = useState('');
  const [socialLinks, setSocialLinks] = useState<SocialMediaLinks>({});
  
  // Group creation state
  const [createGroup, setCreateGroup] = useState(false);
  const [groupName, setGroupName] = useState('');
  const [groupDescription, setGroupDescription] = useState('');
  
  // Duplicate detection state
  const [duplicateDetected, setDuplicateDetected] = useState(false);
  const [duplicateMessage, setDuplicateMessage] = useState('');
  const [forceDuplicate, setForceDuplicate] = useState(false);


  const fileInputRef = useRef<HTMLInputElement>(null);
  const shareCardRef = useRef<ShareCardGeneratorRef>(null);
  const { toast } = useToast();
  const queryClient = useQueryClient();

  // Fetch activity tasks for share card preview - load immediately when dialog opens
  const { data: activityTasks = [], isLoading: tasksLoading } = useQuery({
    queryKey: ['/api/activities', activity.id, 'tasks'],
    queryFn: async () => {
      const response = await fetch(`/api/activities/${activity.id}/tasks`, {
        credentials: 'include'
      });
      if (!response.ok) return [];
      const data = await response.json();
      return data.map((task: any) => ({
        id: task.id,
        title: task.title,
        description: task.description,
        category: task.category,
        priority: task.priority,
        completed: task.completed || false,
      }));
    },
    enabled: open, // Fetch as soon as dialog opens
  });

  useEffect(() => {
    setShareTitle(activity.shareTitle || activity.planSummary || activity.title);
    setBackdrop(activity.backdrop || '');
    setCustomBackdrop('');
    setPublishToCommunity(false);
    setTwitterHandle('');
    setInstagramHandle('');
    setThreadsHandle('');
    setWebsiteUrl('');
    setCreateGroup(false);
    setGroupName('');
    setGroupDescription('');
  }, [activity, open]);

  const updateMutation = useMutation({
    mutationFn: async () => {
      // Validate group creation
      if (createGroup && (!groupName || groupName.trim().length === 0)) {
        throw new Error('Group name is required');
      }
      if (groupName && groupName.length > 100) {
        throw new Error('Group name cannot exceed 100 characters');
      }
      if (groupDescription && groupDescription.length > 500) {
        throw new Error('Group description cannot exceed 500 characters');
      }

      // Validate social media links when publishToCommunity is true
      if (publishToCommunity) {
        const hasValidLink = [
          twitterHandle?.trim(),
          instagramHandle?.trim(),
          threadsHandle?.trim(),
          websiteUrl?.trim()
        ].some(link => link && link.length > 0);
        
        if (!hasValidLink) {
          throw new Error('At least one social media link is required when publishing to Community Discovery');
        }
      }

      // First update activity with shareTitle and backdrop
      const updates = {
        shareTitle: shareTitle || null,
        backdrop: backdrop || null
      };
      await apiRequest('PUT', `/api/activities/${activity.id}`, updates);

      // Publish to community if requested
      let publishedToCommunity = false;
      let publishData: any = null; // Declare outside the if block
      if (publishToCommunity) {
        const publishResponse = await fetch(`/api/activities/${activity.id}/publish`, {
          method: 'POST',
          headers: { 'Content-Type': 'application/json' },
          credentials: 'include',
          body: JSON.stringify({
            privacySettings,
            privacyPreset,
            twitterHandle: twitterHandle?.trim() || undefined,
            instagramHandle: instagramHandle?.trim() || undefined,
            threadsHandle: threadsHandle?.trim() || undefined,
            websiteUrl: websiteUrl?.trim() || undefined,
            forceDuplicate
          })
        });
        
        if (!publishResponse.ok) {
          const error = await publishResponse.json();
          
          // Handle duplicate plan detection (409 Conflict)
          if (publishResponse.status === 409) {
            const duplicateMsg = error.message || 
              `You've already published a similar plan. Please use a different title or update your existing plan.`;
            
            // Set duplicate state first, then throw
            // The setTimeout ensures state is set before mutation enters error state
            setTimeout(() => {
              setDuplicateMessage(duplicateMsg);
              setDuplicateDetected(true);
            }, 0);
            
            // Stop the mutation flow - user must acknowledge duplicate
            throw new Error('DUPLICATE_PLAN_DETECTED');
          }
          
          throw new Error(error.error || 'Failed to publish to community');
        }
        
        publishData = await publishResponse.json();
        publishedToCommunity = publishData.publishedToCommunity || false;
      }

      // Generate beautiful share card image for OG tags AND native sharing
      let shareCardImageData: string | undefined;
      let captionText: string | undefined;
      let generatedBlob: Blob | undefined;
      let generatedFile: File | undefined;

      if (backdrop) {
        // Wait for ShareCardGenerator to mount and expose ref
        // Small delay ensures React has rendered the hidden component
        await new Promise(resolve => setTimeout(resolve, 300));
        
        if (!shareCardRef.current) {
          console.warn('[SharePreview] ShareCardGenerator ref not available - image generation skipped');
        }
      }

      if (backdrop && shareCardRef.current) {
        try {
          console.log('[SharePreview] Generating share card image...');
          const imageBlob = await shareCardRef.current.generateShareCard('instagram_feed', 'jpg');
          if (imageBlob) {
            console.log('[SharePreview] Share card image generated successfully:', imageBlob.size, 'bytes');
            // Store the blob for native sharing
            generatedBlob = imageBlob;

            // Create File object for native share API
            const safeFileName = shareTitle
              .replace(/[^a-z0-9]/gi, '-')
              .toLowerCase()
              .substring(0, 50); // Limit filename length
            generatedFile = new File(
              [imageBlob],
              `${safeFileName || 'activity'}.jpg`,
              { type: 'image/jpeg' }
            );

            // Convert to base64 for OG tags
            const reader = new FileReader();
            shareCardImageData = await new Promise((resolve, reject) => {
              reader.onloadend = () => resolve(reader.result as string);
              reader.onerror = reject;
              reader.readAsDataURL(imageBlob);
            });
          }

          // Generate caption with platform-agnostic text
          const caption = generatePlatformCaption(
            shareTitle,
            activity.category,
            'instagram_feed',
            undefined,
            undefined,
            activity.planSummary || undefined,
            activity.id
          );
          captionText = caption.fullText;
        } catch (error) {
          console.warn('Failed to generate share card image:', error);
          // Continue without the image - it's optional
        }
      }

      // Smart share logic: Only trigger share if creating a group or if NOT publishing
      // When only publishing to Community Discovery, skip the share endpoint
      const shouldShare = createGroup || !publishToCommunity;
      
      let data: any = { 
        publishedToCommunity,
        shareableLink: publishData?.shareableLink || undefined
      };
      
      if (shouldShare) {
        // Then trigger share with optional group creation
        const shareData: any = {
          createGroup,
        };
        
        if (createGroup) {
          shareData.groupName = groupName.trim();
          shareData.groupDescription = groupDescription.trim() || null;
        }
        
        // Include caption for OG tags (skip large base64 image in request)
        if (captionText) {
          shareData.shareCaption = captionText;
        }

        // Use fetch to properly handle error responses
        const response = await fetch(`/api/activities/${activity.id}/share`, {
          method: 'POST',
          headers: { 'Content-Type': 'application/json' },
          credentials: 'include',
          body: JSON.stringify(shareData)
        });

        data = await response.json();

        // Check for subscription tier error
        if (!response.ok) {
          if (response.status === 403 && data.message) {
            throw new Error(data.message);
          }
          throw new Error(data.error || 'Failed to share activity');
        }
        
        data.publishedToCommunity = publishedToCommunity;
      }

      // Include image blob/file in the returned data
      return {
        ...data,
        generatedBlob,
        generatedFile,
      };
    },
    onSuccess: async (data: any) => {
      // Reset all duplicate-related state on success
      setForceDuplicate(false);
      setDuplicateDetected(false);
      setDuplicateMessage('');

      // Wait for cache invalidation to complete
      await queryClient.invalidateQueries({ queryKey: ['/api/activities'] });
      await queryClient.invalidateQueries({ queryKey: ['/api/community-plans'] });

      // Show success message
      let description = 'Share settings saved successfully!';
      if (data.publishedToCommunity && data.groupCreated) {
        description = 'Published to Community Discovery and group created!';
      } else if (data.publishedToCommunity) {
        description = 'Published to Community Discovery!';
      } else if (data.groupCreated) {
        description = 'Group created successfully!';
      }

      toast({
        title: 'Success!',
        description,
      });

      // Call onConfirmShare and close dialog
      onConfirmShare({
        shareTitle,
        backdrop,
        shareableLink: data.shareableLink || undefined,
        socialText: data.socialText || undefined
      });
      onOpenChange(false);
    },
    onError: (error: Error) => {
      // Don't show toast for duplicate detection - handled by dialog
      if (error.message === 'DUPLICATE_PLAN_DETECTED') {
        return;
      }
      
      toast({
        title: 'Update Failed',
        description: error.message || 'Failed to update share settings',
        variant: 'destructive',
      });
    },
  });

  const handleBackdropSelect = (url: string) => {
    setBackdrop(url);
    setCustomBackdrop('');
  };

  // Copy share link to clipboard
  const handleCopyLink = async () => {
    const shareUrl = `https://journalmate.ai/shared/${activity.id}`;
    try {
      await navigator.clipboard.writeText(shareUrl);
      toast({
        title: 'Link Copied!',
        description: 'Share link copied to clipboard',
      });
    } catch (error) {
      toast({
        title: 'Copy Failed',
        description: 'Could not copy link to clipboard',
        variant: 'destructive',
      });
    }
  };

  // Native share for link
  const handleNativeShare = async () => {
    const shareUrl = `https://journalmate.ai/shared/${activity.id}`;
    if (navigator.share) {
      try {
        await navigator.share({
          title: shareTitle,
          text: activity.planSummary || shareTitle,
          url: shareUrl,
        });
      } catch (error) {
        if ((error as Error).name !== 'AbortError') {
          handleCopyLink();
        }
      }
    } else {
      handleCopyLink();
    }
  };

  const handleCustomBackdrop = () => {
    if (customBackdrop) {
      setBackdrop(customBackdrop);
    }
  };

  const handleImageUpload = (event: React.ChangeEvent<HTMLInputElement>) => {
    const file = event.target.files?.[0];
    if (!file) return;

    // Validate file type
    if (!file.type.startsWith('image/')) {
      toast({
        title: 'Invalid File',
        description: 'Please upload an image file (JPG, PNG, etc.)',
        variant: 'destructive',
      });
      return;
    }

    // Validate file size (max 5MB)
    if (file.size > 5 * 1024 * 1024) {
      toast({
        title: 'File Too Large',
        description: 'Please upload an image smaller than 5MB',
        variant: 'destructive',
      });
      return;
    }

    // Convert to base64
    const reader = new FileReader();
    reader.onloadend = () => {
      const base64String = reader.result as string;
      setBackdrop(base64String);
      setCustomBackdrop('');
    };
    reader.onerror = () => {
      toast({
        title: 'Upload Failed',
        description: 'Failed to read the image file',
        variant: 'destructive',
      });
    };
    reader.readAsDataURL(file);
  };



  // Privacy scan function
  const runPrivacyScan = async () => {
    if (privacyPreset === 'off') {
      setRedactedPreview(null);
      return;
    }

    try {
      setScanLoading(true);
      const response = await apiRequest('POST', `/api/activities/${activity.id}/privacy-scan`, {
        privacySettings
      });
      
      if ((response as any).redacted) {
        setRedactedPreview({
          title: (response as any).activity.title,
          tasks: (response as any).tasks.map((t: any) => ({ title: t.title }))
        });
      } else {
        setRedactedPreview(null);
      }
    } catch (error: any) {
      toast({
        title: 'Privacy Scan Failed',
        description: error.message || 'Failed to scan content for privacy',
        variant: 'destructive',
      });
      setRedactedPreview(null);
    } finally {
      setScanLoading(false);
    }
  };

  // Run privacy scan when settings change
  useEffect(() => {
    if (open && privacyPreset !== 'off') {
      runPrivacyScan();
    } else {
      setRedactedPreview(null);
    }
  }, [privacyPreset, privacySettings, open]);

  return (
    <>
    <Dialog open={open} onOpenChange={onOpenChange}>
      <DialogContent className="max-w-4xl max-h-[90vh] w-[95vw] sm:w-full p-4 sm:p-6 overflow-y-auto">
        <DialogHeader className="space-y-2">
          <div className="flex items-start justify-between gap-2">
            <DialogTitle className="flex items-center gap-2 text-lg sm:text-xl flex-1">
              <Sparkles className="w-5 h-5 text-primary flex-shrink-0" />
              <span className="truncate">Share & Customize Your Activity</span>
            </DialogTitle>
            <button
              onClick={() => onOpenChange(false)}
              className="hidden sm:inline text-muted-foreground hover:text-foreground transition-colors p-1"
              data-testid="button-close-share-preview"
            >
              <X className="w-5 h-5" />
            </button>
          </div>
          <DialogDescription className="text-sm">
            Quick share, download cards, or verify with social media
          </DialogDescription>
        </DialogHeader>

        <Tabs value={activeTab} onValueChange={setActiveTab} className="w-full mt-4">
          <TabsList className="grid w-full grid-cols-3 h-auto">
            <TabsTrigger value="share-cards" className="flex items-center gap-1 sm:gap-2 min-h-[44px] text-xs sm:text-sm">
              <ImageIcon className="w-4 h-4 flex-shrink-0" />
              <span className="hidden sm:inline">Share Image</span>
              <span className="sm:hidden">Image</span>
            </TabsTrigger>
            <TabsTrigger value="link-preview" className="flex items-center gap-1 sm:gap-2 min-h-[44px] text-xs sm:text-sm">
              <Link className="w-4 h-4 flex-shrink-0" />
              <span className="hidden sm:inline">Copy Link</span>
              <span className="sm:hidden">Link</span>
            </TabsTrigger>
            <TabsTrigger value="social-verify" className="flex items-center gap-1 sm:gap-2 min-h-[44px] text-xs sm:text-sm">
              <BadgeCheck className="w-4 h-4 flex-shrink-0" />
              <span className="hidden sm:inline">Verify</span>
              <span className="sm:hidden">Verify</span>
            </TabsTrigger>
          </TabsList>

          {/* Tab 1: Share Cards - Main share option with platform picker + captions */}
          <TabsContent value="share-cards" className="py-4">
            <div className="w-full overflow-x-auto -mx-4 px-4 sm:mx-0 sm:px-0">
              <div className="min-w-[320px]">
                <ShareCardGenerator
                  activityId={activity.id}
                  activityTitle={shareTitle}
                  activityCategory={activity.category}
                  backdrop={backdrop || ''}
                  planSummary={activity.planSummary || undefined}
                  tasks={activityTasks}
                />
              </div>
            </div>
          </TabsContent>

          {/* Tab 2: Copy Link - Simple link sharing with OG preview */}
          <TabsContent value="link-preview" className="space-y-4 py-4">

          {/* Share Link with Copy Button */}
          <div className="space-y-2">
            <Label className="flex items-center gap-2">
              <Link className="w-4 h-4" />
              Your Share Link
            </Label>
            <div className="flex flex-col sm:flex-row gap-2">
              <Input
                readOnly
                value={`https://journalmate.ai/shared/${activity.id}`}
                className="flex-1 font-mono text-sm"
                data-testid="input-share-link"
              />
              <Button
                variant="outline"
                onClick={handleCopyLink}
                className="gap-2 min-h-[44px]"
                data-testid="button-copy-link"
              >
                <Copy className="w-4 h-4" />
                <span className="sm:inline">Copy Link</span>
              </Button>
            </div>
          </div>

          {/* OG Image Preview (1200x630 aspect ratio) */}
          <div className="space-y-2">
            <Label>Link Preview (What others see when you share)</Label>
            <Card className="overflow-hidden">
              <div className="aspect-[1200/630] relative bg-muted">
                {backdrop ? (
                  <>
                    <img
                      src={backdrop}
                      alt="Link preview backdrop"
                      className="w-full h-full object-cover"
                    />
                    {/* Overlay with title - OG style */}
                    <div className="absolute inset-0 bg-gradient-to-t from-black/80 via-black/40 to-transparent flex flex-col justify-end p-4 sm:p-6">
                      <p className="text-white/80 text-xs sm:text-sm mb-1">journalmate.ai</p>
                      <h3 className="text-white text-lg sm:text-2xl font-bold line-clamp-2">{shareTitle}</h3>
                      {activity.planSummary && (
                        <p className="text-white/70 text-xs sm:text-sm mt-1 line-clamp-2">{activity.planSummary}</p>
                      )}
                    </div>
                  </>
                ) : (
                  <div className="absolute inset-0 flex items-center justify-center p-4">
                    <div className="text-center text-muted-foreground">
                      <ImageIcon className="w-12 h-12 mx-auto mb-2 opacity-50" />
                      <p className="text-sm">Select a backdrop below</p>
                    </div>
                  </div>
                )}
              </div>
            </Card>
          </div>

          {/* Share Title */}
          <div className="space-y-2">
            <Label htmlFor="share-title">Title</Label>
            <Input
              id="share-title"
              value={shareTitle}
              onChange={(e) => setShareTitle(e.target.value)}
              placeholder="Enter a catchy title..."
              maxLength={140}
              data-testid="input-share-title"
            />
            <span className={`text-xs ${shareTitle.length > 100 ? 'text-amber-600' : 'text-muted-foreground'}`}>
              {shareTitle.length}/140
            </span>
          </div>

          {/* Backdrop Selector - Simplified */}
          <div className="space-y-3">
            <Label className="flex items-center gap-2">
              <Image className="w-4 h-4" />
              Backdrop
            </Label>
<<<<<<< HEAD
            {isLoadingBackdrops ? (
              <div className="grid grid-cols-2 sm:grid-cols-4 gap-2">
                {[1, 2, 3, 4].map((i) => (
                  <div key={i} className="aspect-video rounded-md bg-muted animate-pulse" />
                ))}
              </div>
            ) : (
              <div className="grid grid-cols-2 sm:grid-cols-4 gap-2">
=======
            
            {/* Preset Backdrops */}
            <div>
              <p className="text-sm text-muted-foreground mb-2">
                {isLoadingBackdrops ? 'Loading relevant images...' : 'Choose a backdrop:'}
              </p>
              {isLoadingBackdrops ? (
                <div className="grid grid-cols-2 sm:grid-cols-3 md:grid-cols-4 gap-2">
                  {[1, 2, 3, 4].map((i) => (
                    <div key={i} className="aspect-video rounded-md bg-muted animate-pulse" />
                  ))}
                </div>
              ) : (
              <div className="grid grid-cols-2 sm:grid-cols-3 md:grid-cols-4 gap-2">
>>>>>>> 1d7505c2
                {backdropPresets.map((preset) => (
                  <button
                    key={preset.url}
                    onClick={() => handleBackdropSelect(preset.url)}
                    className={`relative aspect-video rounded-md overflow-hidden border-2 transition-all hover:scale-105 ${
                      backdrop === preset.url ? 'border-primary ring-2 ring-primary' : 'border-transparent'
                    }`}
                    data-testid={`backdrop-preset-${preset.category}`}
                  >
                    <img
                      src={preset.url}
                      alt={preset.name}
                      className="w-full h-full object-cover"
                      onError={(e) => {
                        e.currentTarget.parentElement!.style.display = 'none';
                      }}
                    />
                    <div className="absolute inset-0 bg-gradient-to-t from-black/60 via-transparent to-transparent" />
                    <span className="absolute bottom-1 left-1.5 text-[10px] sm:text-xs text-white font-medium drop-shadow-sm">{preset.name}</span>
                  </button>
                ))}
              </div>
            )}
            {/* Custom upload */}
            <div className="flex flex-col sm:flex-row gap-2">
              <input
                ref={fileInputRef}
                type="file"
                accept="image/*"
                onChange={handleImageUpload}
                className="hidden"
              />
              <Button
                variant="outline"
                onClick={() => fileInputRef.current?.click()}
                className="gap-2 flex-1 min-h-[44px]"
                size="sm"
              >
                <Upload className="w-4 h-4" />
                Upload
              </Button>
              <div className="flex gap-2 flex-1">
                <Input
                  type="url"
                  placeholder="Or paste image URL..."
                  value={customBackdrop}
                  onChange={(e) => setCustomBackdrop(e.target.value)}
                  className="flex-1"
                />
                <Button
                  variant="outline"
                  onClick={handleCustomBackdrop}
                  disabled={!customBackdrop}
                  size="sm"
                  className="min-h-[44px]"
                >
                  Apply
                </Button>
              </div>
            </div>
          </div>

<<<<<<< HEAD
          {/* Share Buttons */}
          <div className="flex flex-col sm:flex-row gap-2 pt-4 border-t">
            <Button
              onClick={handleNativeShare}
              className="flex-1 gap-2 min-h-[44px]"
              data-testid="button-share-link"
=======
          {/* Privacy Shield Section */}
          <div className="space-y-3 border-t pt-4">
            <div className="flex items-center justify-between">
              <Label className="flex items-center gap-2">
                {privacyPreset === 'off' ? (
                  <Shield className="w-4 h-4 text-muted-foreground" />
                ) : (
                  <ShieldCheck className="w-4 h-4 text-emerald-600" />
                )}
                Privacy Shield
              </Label>
              <Select 
                value={privacyPreset} 
                onValueChange={(value) => {
                  setPrivacyPreset(value as PrivacyPreset);
                  if (value === 'private') {
                    setPrivacySettings({
                      redactNames: true,
                      redactLocations: true,
                      redactContact: true,
                      redactDates: true,
                      redactContext: true,
                    });
                  } else if (value === 'public') {
                    setPrivacySettings({
                      redactNames: false,
                      redactLocations: false,
                      redactContact: false,
                      redactDates: false,
                      redactContext: false,
                    });
                  }
                  setShowPrivacySettings(value === 'custom');
                }}
                data-testid="select-privacy-preset"
              >
                <SelectTrigger className="w-48">
                  <SelectValue />
                </SelectTrigger>
                <SelectContent>
                  <SelectItem value="off">Off</SelectItem>
                  <SelectItem value="public">🌟 Public Creator</SelectItem>
                  <SelectItem value="private">🛡️ Privacy-First</SelectItem>
                  <SelectItem value="custom">⚙️ Custom</SelectItem>
                </SelectContent>
              </Select>
            </div>

            {/* Privacy Info */}
            {privacyPreset === 'off' && (
              <p className="text-xs text-muted-foreground">
                Privacy shield is disabled. All content will be shared as-is.
              </p>
            )}
            {privacyPreset === 'public' && (
              <p className="text-xs text-emerald-600 dark:text-emerald-400">
                Public Creator Mode: Minimal redaction. Perfect for influencers and content creators who want to share full details.
              </p>
            )}
            {privacyPreset === 'private' && (
              <p className="text-xs text-purple-600 dark:text-purple-400">
                Privacy-First Mode: Maximum protection. All PII/PHI will be automatically redacted before sharing.
              </p>
            )}

            {/* Custom Privacy Settings */}
            {showPrivacySettings && privacyPreset === 'custom' && (
              <div className="space-y-3 pl-4 border-l-2 border-purple-200 dark:border-purple-800">
                <p className="text-sm font-medium text-muted-foreground">Select what to redact:</p>
                
                <div className="space-y-2">
                  <div className="flex items-center gap-2">
                    <Checkbox 
                      id="redact-names"
                      checked={privacySettings.redactNames}
                      onCheckedChange={(checked) => 
                        setPrivacySettings(prev => ({ ...prev, redactNames: checked as boolean }))
                      }
                      data-testid="checkbox-redact-names"
                    />
                    <Label htmlFor="redact-names" className="text-sm cursor-pointer">
                      Exact names (replace with "Someone", "Friend")
                    </Label>
                  </div>

                  <div className="flex items-center gap-2">
                    <Checkbox 
                      id="redact-locations"
                      checked={privacySettings.redactLocations}
                      onCheckedChange={(checked) => 
                        setPrivacySettings(prev => ({ ...prev, redactLocations: checked as boolean }))
                      }
                      data-testid="checkbox-redact-locations"
                    />
                    <Label htmlFor="redact-locations" className="text-sm cursor-pointer">
                      Exact addresses/locations (use city only or "A location")
                    </Label>
                  </div>

                  <div className="flex items-center gap-2">
                    <Checkbox 
                      id="redact-contact"
                      checked={privacySettings.redactContact}
                      onCheckedChange={(checked) => 
                        setPrivacySettings(prev => ({ ...prev, redactContact: checked as boolean }))
                      }
                      data-testid="checkbox-redact-contact"
                    />
                    <Label htmlFor="redact-contact" className="text-sm cursor-pointer">
                      Contact info (phone, email)
                    </Label>
                  </div>

                  <div className="flex items-center gap-2">
                    <Checkbox 
                      id="redact-dates"
                      checked={privacySettings.redactDates}
                      onCheckedChange={(checked) => 
                        setPrivacySettings(prev => ({ ...prev, redactDates: checked as boolean }))
                      }
                      data-testid="checkbox-redact-dates"
                    />
                    <Label htmlFor="redact-dates" className="text-sm cursor-pointer">
                      Specific dates/times (generalize to "morning", "evening")
                    </Label>
                  </div>

                  <div className="flex items-center gap-2">
                    <Checkbox 
                      id="redact-context"
                      checked={privacySettings.redactContext}
                      onCheckedChange={(checked) => 
                        setPrivacySettings(prev => ({ ...prev, redactContext: checked as boolean }))
                      }
                      data-testid="checkbox-redact-context"
                    />
                    <Label htmlFor="redact-context" className="text-sm cursor-pointer">
                      Personal context (family members, medical info)
                    </Label>
                  </div>
                </div>
              </div>
            )}
          </div>

          {/* Privacy Preview - Original vs Redacted */}
          {privacyPreset !== 'off' && (
            <div className="space-y-3 border-t pt-4">
              <p className="text-sm font-medium flex items-center gap-2">
                {scanLoading ? (
                  <>
                    <div className="animate-spin rounded-full h-4 w-4 border-b-2 border-purple-600" />
                    Scanning for sensitive information...
                  </>
                ) : (
                  <>
                    <ShieldCheck className="w-4 h-4 text-emerald-600" />
                    Privacy Preview
                  </>
                )}
              </p>
              
              {!scanLoading && redactedPreview && (
                <div className="grid grid-cols-1 md:grid-cols-2 gap-4">
                  {/* Original Content */}
                  <div className="space-y-2">
                    <p className="text-xs font-medium text-muted-foreground">Original</p>
                    <div className="rounded-md border p-3 bg-background space-y-2">
                      <p className="text-sm font-medium">{activity.title}</p>
                      <div className="space-y-1">
                        {activity.planSummary && (
                          <p className="text-xs text-muted-foreground line-clamp-2">{activity.planSummary}</p>
                        )}
                      </div>
                    </div>
                  </div>

                  {/* Redacted Content */}
                  <div className="space-y-2">
                    <p className="text-xs font-medium text-emerald-600 dark:text-emerald-400">Protected Version</p>
                    <div className="rounded-md border border-emerald-200 dark:border-emerald-800 p-3 bg-emerald-50 dark:bg-emerald-950/20 space-y-2">
                      <p className="text-sm font-medium">{redactedPreview.title}</p>
                      {redactedPreview.tasks.length > 0 && (
                        <p className="text-xs text-muted-foreground">
                          {redactedPreview.tasks.length} task{redactedPreview.tasks.length !== 1 ? 's' : ''} protected
                        </p>
                      )}
                    </div>
                  </div>
                </div>
              )}
            </div>
          )}

          {/* Publish to Community Discovery */}
          <div className="space-y-3 border-t pt-4">
            <div className="flex items-center gap-2">
              <Checkbox 
                id="publish-community"
                checked={publishToCommunity}
                onCheckedChange={(checked) => setPublishToCommunity(checked as boolean)}
                data-testid="checkbox-publish-community"
              />
              <Label htmlFor="publish-community" className="flex items-center gap-2 cursor-pointer">
                <Sparkles className="w-4 h-4 text-emerald-600" />
                <span className="font-medium">Publish to Community Discovery</span>
              </Label>
            </div>
            
            {publishToCommunity && (
              <div className="pl-6 space-y-4">
                <p className="text-sm text-muted-foreground">
                  Your plan will be featured in the Community Discovery section for others to explore and use.
                </p>
                {privacyPreset === 'off' && (
                  <p className="text-sm text-amber-600 dark:text-amber-400 flex items-center gap-1">
                    <ShieldCheck className="w-4 h-4" />
                    Tip: Enable Privacy Shield above to protect personal details before publishing.
                  </p>
                )}
                
                {/* Social Media Links Section */}
                <div className="space-y-3 border-t pt-4">
                  <p className="text-sm font-medium">
                    Social Media Verification <span className="text-destructive">*</span>
                  </p>
                  <p className="text-xs text-muted-foreground">
                    At least one social media link is required for community publishing
                  </p>
                  
                  <div className="space-y-3">
                    <div className="space-y-2">
                      <Label htmlFor="twitter-handle" className="text-sm">
                        Twitter/X Profile
                      </Label>
                      <Input
                        id="twitter-handle"
                        value={twitterHandle}
                        onChange={(e) => setTwitterHandle(e.target.value)}
                        placeholder="https://twitter.com/yourusername"
                        data-testid="input-twitter-handle"
                      />
                    </div>
                    
                    <div className="space-y-2">
                      <Label htmlFor="instagram-handle" className="text-sm">
                        Instagram Profile
                      </Label>
                      <Input
                        id="instagram-handle"
                        value={instagramHandle}
                        onChange={(e) => setInstagramHandle(e.target.value)}
                        placeholder="https://instagram.com/yourusername"
                        data-testid="input-instagram-handle"
                      />
                    </div>
                    
                    <div className="space-y-2">
                      <Label htmlFor="threads-handle" className="text-sm">
                        Threads Profile
                      </Label>
                      <Input
                        id="threads-handle"
                        value={threadsHandle}
                        onChange={(e) => setThreadsHandle(e.target.value)}
                        placeholder="https://threads.net/@yourusername"
                        data-testid="input-threads-handle"
                      />
                    </div>
                    
                    <div className="space-y-2">
                      <Label htmlFor="website-url" className="text-sm">
                        Website URL
                      </Label>
                      <Input
                        id="website-url"
                        value={websiteUrl}
                        onChange={(e) => setWebsiteUrl(e.target.value)}
                        placeholder="https://yourwebsite.com"
                        data-testid="input-website-url"
                      />
                    </div>
                  </div>
                </div>
              </div>
            )}
          </div>

          {/* Group Creation Section */}
          <div className="space-y-3 border-t pt-4">
            <div className="flex items-center gap-2 mb-3">
              <Checkbox 
                id="create-group"
                checked={createGroup}
                onCheckedChange={(checked) => setCreateGroup(checked as boolean)}
                data-testid="checkbox-create-group"
              />
              <Label htmlFor="create-group" className="flex items-center gap-2 cursor-pointer">
                <Users className="w-4 h-4" />
                <span className="font-medium">Create Group - Allow contributors to propose changes (admin approval required)</span>
              </Label>
            </div>

            {createGroup && (
              <Card className="border-dashed">
                <CardContent className="pt-6 space-y-4">
                  <div className="space-y-2">
                    <Label htmlFor="group-name">
                      Group Name <span className="text-destructive">*</span>
                    </Label>
                    <Input
                      id="group-name"
                      value={groupName}
                      onChange={(e) => setGroupName(e.target.value)}
                      placeholder="Enter a name for your group..."
                      maxLength={100}
                      data-testid="input-group-name"
                    />
                    <p className="text-xs text-muted-foreground">
                      Maximum 100 characters
                    </p>
                  </div>

                  <div className="space-y-2">
                    <Label htmlFor="group-description">
                      Description (optional)
                    </Label>
                    <Input
                      id="group-description"
                      value={groupDescription}
                      onChange={(e) => setGroupDescription(e.target.value)}
                      placeholder="What is this group about?..."
                      maxLength={500}
                      data-testid="input-group-description"
                    />
                    <p className="text-xs text-muted-foreground">
                      Maximum 500 characters
                    </p>
                  </div>
                </CardContent>
              </Card>
            )}
          </div>

          {/* Share Card Preview with Platform Picker */}
          <div className="space-y-3 border-t pt-4">
            {backdrop ? (
              <div className="w-full overflow-x-auto -mx-4 px-4 sm:mx-0 sm:px-0">
                <div className="min-w-[320px]">
                  <ShareCardGenerator
                    ref={shareCardRef}
                    activityId={activity.id}
                    activityTitle={shareTitle}
                    activityCategory={activity.category}
                    backdrop={backdrop}
                    planSummary={activity.planSummary || undefined}
                    tasks={activityTasks}
                  />
                </div>
              </div>
            ) : (
              <div className="relative aspect-video rounded-md overflow-hidden border bg-muted">
                <div className="absolute inset-0 flex items-center justify-center p-4">
                  <div className="text-center text-muted-foreground">
                    <Image className="w-12 h-12 mx-auto mb-2 opacity-50" />
                    <p className="text-sm">Select or upload a backdrop above to see platform preview</p>
                  </div>
                </div>
              </div>
            )}
          </div>

          {/* Save Settings Button */}
          <div className="flex flex-col sm:flex-row flex-wrap justify-end gap-2 pt-4 border-t">
            <Button
              variant="outline"
              onClick={() => onOpenChange(false)}
              data-testid="button-cancel-share-preview"
              className="min-h-[44px]"
>>>>>>> 1d7505c2
            >
              <Share2 className="w-4 h-4" />
              Share Link
            </Button>
            <Button
<<<<<<< HEAD
              variant="outline"
              onClick={handleCopyLink}
              className="flex-1 gap-2 min-h-[44px]"
              data-testid="button-copy-link-bottom"
=======
              onClick={() => updateMutation.mutate()}
              disabled={updateMutation.isPending}
              data-testid="button-confirm-share"
              className="gap-2 min-h-[44px]"
>>>>>>> 1d7505c2
            >
              <Copy className="w-4 h-4" />
              Copy Link
            </Button>
          </div>

          <p className="text-xs text-center text-muted-foreground">
            For image sharing with captions, use the "Share Image" tab
          </p>
          </TabsContent>

          {/* Tab 3: Social Verification */}
          <TabsContent value="social-verify" className="py-4">
            <SocialVerificationTab
              activityId={activity.id}
              existingLinks={socialLinks}
              onLinksUpdated={(links) => setSocialLinks(links)}
            />
          </TabsContent>
        </Tabs>

      </DialogContent>
    </Dialog>

    {/* Duplicate Plan Detection Dialog */}
    <AlertDialog open={duplicateDetected} onOpenChange={setDuplicateDetected}>
      <AlertDialogContent>
        <AlertDialogHeader>
          <div className="flex items-center gap-2">
            <AlertTriangle className="w-5 h-5 text-yellow-500" />
            <AlertDialogTitle>Similar Plan Detected</AlertDialogTitle>
          </div>
          <AlertDialogDescription className="pt-2">
            {duplicateMessage}
          </AlertDialogDescription>
        </AlertDialogHeader>
        <AlertDialogFooter>
          <AlertDialogCancel onClick={() => {
            setDuplicateDetected(false);
            setDuplicateMessage('');
            setForceDuplicate(false);
            setPublishToCommunity(false);
            toast({
              title: 'Cancelled',
              description: 'Publishing to Community Discovery cancelled. Try changing your plan title to make it unique.',
            });
          }}>
            Cancel
          </AlertDialogCancel>
          <AlertDialogAction onClick={() => {
            // Close dialog and reset duplicate state
            setDuplicateDetected(false);
            setDuplicateMessage('');
            // Set force flag
            setForceDuplicate(true);
            // Reset mutation state to clear error, then retry with force flag
            updateMutation.reset();
            setTimeout(() => {
              updateMutation.mutate();
            }, 50);
          }}>
            Publish Anyway
          </AlertDialogAction>
        </AlertDialogFooter>
      </AlertDialogContent>
    </AlertDialog>
    </>
  );
}<|MERGE_RESOLUTION|>--- conflicted
+++ resolved
@@ -1,20 +1,66 @@
-import { useState, useEffect, useRef } from 'react';
-import { Dialog, DialogContent, DialogDescription, DialogHeader, DialogTitle } from '@/components/ui/dialog';
-import { AlertDialog, AlertDialogAction, AlertDialogCancel, AlertDialogContent, AlertDialogDescription, AlertDialogFooter, AlertDialogHeader, AlertDialogTitle } from '@/components/ui/alert-dialog';
-import { Button } from '@/components/ui/button';
-import { Input } from '@/components/ui/input';
-import { Label } from '@/components/ui/label';
-import { Select, SelectContent, SelectItem, SelectTrigger, SelectValue } from '@/components/ui/select';
-import { Checkbox } from '@/components/ui/checkbox';
-import { Tabs, TabsContent, TabsList, TabsTrigger } from '@/components/ui/tabs';
-import { useMutation, useQueryClient, useQuery } from '@tanstack/react-query';
-import { apiRequest } from '@/lib/queryClient';
-import { useToast } from '@/hooks/use-toast';
-import { Image, Sparkles, Upload, Shield, ShieldCheck, ChevronDown, Users, Download, Share2, BadgeCheck, AlertTriangle, X, Loader2, Link, Copy, ImageIcon } from 'lucide-react';
-import { Card, CardHeader, CardContent, CardDescription } from '@/components/ui/card';
-import { ShareCardGenerator, type ShareCardGeneratorRef } from './ShareCardGenerator';
-import { SocialVerificationTab, type SocialMediaLinks } from './SocialVerificationTab';
-import { generatePlatformCaption } from '@/lib/shareCardTemplates';
+import { useState, useEffect, useRef } from "react";
+import {
+  Dialog,
+  DialogContent,
+  DialogDescription,
+  DialogHeader,
+  DialogTitle,
+} from "@/components/ui/dialog";
+import {
+  AlertDialog,
+  AlertDialogAction,
+  AlertDialogCancel,
+  AlertDialogContent,
+  AlertDialogDescription,
+  AlertDialogFooter,
+  AlertDialogHeader,
+  AlertDialogTitle,
+} from "@/components/ui/alert-dialog";
+import { Button } from "@/components/ui/button";
+import { Input } from "@/components/ui/input";
+import { Label } from "@/components/ui/label";
+import {
+  Select,
+  SelectContent,
+  SelectItem,
+  SelectTrigger,
+  SelectValue,
+} from "@/components/ui/select";
+import { Checkbox } from "@/components/ui/checkbox";
+import { Tabs, TabsContent, TabsList, TabsTrigger } from "@/components/ui/tabs";
+import { useMutation, useQueryClient, useQuery } from "@tanstack/react-query";
+import { apiRequest } from "@/lib/queryClient";
+import { useToast } from "@/hooks/use-toast";
+import {
+  Image,
+  Sparkles,
+  Upload,
+  Shield,
+  ShieldCheck,
+  ChevronDown,
+  Users,
+  Download,
+  Share2,
+  BadgeCheck,
+  AlertTriangle,
+  X,
+  Loader2,
+} from "lucide-react";
+import {
+  Card,
+  CardHeader,
+  CardContent,
+  CardDescription,
+} from "@/components/ui/card";
+import {
+  ShareCardGenerator,
+  type ShareCardGeneratorRef,
+} from "./ShareCardGenerator";
+import {
+  SocialVerificationTab,
+  type SocialMediaLinks,
+} from "./SocialVerificationTab";
+import { generatePlatformCaption } from "@/lib/shareCardTemplates";
 
 interface Activity {
   id: string;
@@ -34,42 +80,42 @@
     backdrop: string;
     shareableLink?: string;
     socialText?: string;
-    shareCardImageBlob?: Blob;      // The generated share card image blob
-    shareCardImageFile?: File;      // File object for native share API
+    shareCardImageBlob?: Blob; // The generated share card image blob
+    shareCardImageFile?: File; // File object for native share API
   }) => void;
 }
 
 // Fallback presets (used when API fails or during loading)
 const defaultBackdropPresets = [
   {
-    url: 'https://images.unsplash.com/photo-1534430480872-3498386e7856?w=1600&q=80',
-    name: 'Times Square',
-    category: 'nyc'
+    url: "https://images.unsplash.com/photo-1534430480872-3498386e7856?w=1600&q=80",
+    name: "Times Square",
+    category: "nyc",
   },
   {
-    url: 'https://images.unsplash.com/photo-1518391846015-55a9cc003b25?w=1600&q=80',
-    name: 'Brooklyn Bridge',
-    category: 'nyc'
+    url: "https://images.unsplash.com/photo-1518391846015-55a9cc003b25?w=1600&q=80",
+    name: "Brooklyn Bridge",
+    category: "nyc",
   },
   {
-    url: 'https://images.unsplash.com/photo-1496442226666-8d4d0e62e6e9?w=1600&q=80',
-    name: 'Central Park',
-    category: 'nature'
+    url: "https://images.unsplash.com/photo-1496442226666-8d4d0e62e6e9?w=1600&q=80",
+    name: "Central Park",
+    category: "nature",
   },
   {
-    url: 'https://images.unsplash.com/photo-1485871981521-5b1fd3805eee?w=1600&q=80',
-    name: 'Manhattan Skyline',
-    category: 'nyc'
-  }
+    url: "https://images.unsplash.com/photo-1485871981521-5b1fd3805eee?w=1600&q=80",
+    name: "Manhattan Skyline",
+    category: "nyc",
+  },
 ];
 
 interface BackdropOption {
   url: string;
-  source: 'tavily' | 'unsplash' | 'user';
+  source: "tavily" | "unsplash" | "user";
   label?: string;
 }
 
-type PrivacyPreset = 'off' | 'public' | 'private' | 'custom';
+type PrivacyPreset = "off" | "public" | "private" | "custom";
 
 interface PrivacySettings {
   redactNames: boolean;
@@ -79,39 +125,50 @@
   redactContext: boolean;
 }
 
-export function SharePreviewDialog({ open, onOpenChange, activity, onConfirmShare }: SharePreviewDialogProps) {
-  // Tab state - Share Cards is the default/main tab
-  const [activeTab, setActiveTab] = useState('share-cards');
-
+export function SharePreviewDialog({
+  open,
+  onOpenChange,
+  activity,
+  onConfirmShare,
+}: SharePreviewDialogProps) {
+  // Tab state (temporarily kept for compatibility)
+  const [activeTab, setActiveTab] = useState("quick-share");
 
   // Share configuration state
-  const [shareTitle, setShareTitle] = useState(activity.shareTitle || activity.planSummary || activity.title);
-  const [backdrop, setBackdrop] = useState(activity.backdrop || '');
-  const [customBackdrop, setCustomBackdrop] = useState('');
+  const [shareTitle, setShareTitle] = useState(
+    activity.shareTitle || activity.planSummary || activity.title,
+  );
+  const [backdrop, setBackdrop] = useState(activity.backdrop || "");
+  const [customBackdrop, setCustomBackdrop] = useState("");
 
   // Fetch dynamic backdrop options based on activity
-  const { data: backdropOptions = [], isLoading: isLoadingBackdrops } = useQuery({
-    queryKey: ['backdrop-options', activity.id],
-    queryFn: async () => {
-      const response = await fetch(`/api/activities/${activity.id}/backdrop-options`, {
-        credentials: 'include'
-      });
-      if (!response.ok) return [];
-      const data = await response.json();
-      return data.options as BackdropOption[];
-    },
-    enabled: open && !!activity.id,
-    staleTime: 1000 * 60 * 5, // Cache for 5 minutes
-  });
+  const { data: backdropOptions = [], isLoading: isLoadingBackdrops } =
+    useQuery({
+      queryKey: ["backdrop-options", activity.id],
+      queryFn: async () => {
+        const response = await fetch(
+          `/api/activities/${activity.id}/backdrop-options`,
+          {
+            credentials: "include",
+          },
+        );
+        if (!response.ok) return [];
+        const data = await response.json();
+        return data.options as BackdropOption[];
+      },
+      enabled: open && !!activity.id,
+      staleTime: 1000 * 60 * 5, // Cache for 5 minutes
+    });
 
   // Use dynamic options if available, otherwise fallback to defaults
-  const backdropPresets = backdropOptions.length > 0
-    ? backdropOptions.map((opt: BackdropOption) => ({
-        url: opt.url,
-        name: opt.label || (opt.source === 'tavily' ? 'Web' : 'HD Curated'),
-        category: opt.source
-      }))
-    : defaultBackdropPresets;
+  const backdropPresets =
+    backdropOptions.length > 0
+      ? backdropOptions.map((opt: BackdropOption) => ({
+          url: opt.url,
+          name: opt.label || (opt.source === "tavily" ? "Web" : "HD Curated"),
+          category: opt.source,
+        }))
+      : defaultBackdropPresets;
 
   // Auto-select first dynamic backdrop when options load and no backdrop is set
   useEffect(() => {
@@ -121,7 +178,7 @@
   }, [backdropOptions, backdrop, activity.backdrop]);
 
   // Privacy & Publishing state
-  const [privacyPreset, setPrivacyPreset] = useState<PrivacyPreset>('off');
+  const [privacyPreset, setPrivacyPreset] = useState<PrivacyPreset>("off");
   const [showPrivacySettings, setShowPrivacySettings] = useState(false);
   const [privacySettings, setPrivacySettings] = useState<PrivacySettings>({
     redactNames: true,
@@ -130,27 +187,29 @@
     redactDates: true,
     redactContext: true,
   });
-  const [redactedPreview, setRedactedPreview] = useState<{ title: string; tasks: { title: string }[] } | null>(null);
+  const [redactedPreview, setRedactedPreview] = useState<{
+    title: string;
+    tasks: { title: string }[];
+  } | null>(null);
   const [scanLoading, setScanLoading] = useState(false);
   const [publishToCommunity, setPublishToCommunity] = useState(false);
-  
+
   // Social media state
-  const [twitterHandle, setTwitterHandle] = useState('');
-  const [instagramHandle, setInstagramHandle] = useState('');
-  const [threadsHandle, setThreadsHandle] = useState('');
-  const [websiteUrl, setWebsiteUrl] = useState('');
+  const [twitterHandle, setTwitterHandle] = useState("");
+  const [instagramHandle, setInstagramHandle] = useState("");
+  const [threadsHandle, setThreadsHandle] = useState("");
+  const [websiteUrl, setWebsiteUrl] = useState("");
   const [socialLinks, setSocialLinks] = useState<SocialMediaLinks>({});
-  
+
   // Group creation state
   const [createGroup, setCreateGroup] = useState(false);
-  const [groupName, setGroupName] = useState('');
-  const [groupDescription, setGroupDescription] = useState('');
-  
+  const [groupName, setGroupName] = useState("");
+  const [groupDescription, setGroupDescription] = useState("");
+
   // Duplicate detection state
   const [duplicateDetected, setDuplicateDetected] = useState(false);
-  const [duplicateMessage, setDuplicateMessage] = useState('');
+  const [duplicateMessage, setDuplicateMessage] = useState("");
   const [forceDuplicate, setForceDuplicate] = useState(false);
-
 
   const fileInputRef = useRef<HTMLInputElement>(null);
   const shareCardRef = useRef<ShareCardGeneratorRef>(null);
@@ -159,10 +218,10 @@
 
   // Fetch activity tasks for share card preview - load immediately when dialog opens
   const { data: activityTasks = [], isLoading: tasksLoading } = useQuery({
-    queryKey: ['/api/activities', activity.id, 'tasks'],
+    queryKey: ["/api/activities", activity.id, "tasks"],
     queryFn: async () => {
       const response = await fetch(`/api/activities/${activity.id}/tasks`, {
-        credentials: 'include'
+        credentials: "include",
       });
       if (!response.ok) return [];
       const data = await response.json();
@@ -179,30 +238,32 @@
   });
 
   useEffect(() => {
-    setShareTitle(activity.shareTitle || activity.planSummary || activity.title);
-    setBackdrop(activity.backdrop || '');
-    setCustomBackdrop('');
+    setShareTitle(
+      activity.shareTitle || activity.planSummary || activity.title,
+    );
+    setBackdrop(activity.backdrop || "");
+    setCustomBackdrop("");
     setPublishToCommunity(false);
-    setTwitterHandle('');
-    setInstagramHandle('');
-    setThreadsHandle('');
-    setWebsiteUrl('');
+    setTwitterHandle("");
+    setInstagramHandle("");
+    setThreadsHandle("");
+    setWebsiteUrl("");
     setCreateGroup(false);
-    setGroupName('');
-    setGroupDescription('');
+    setGroupName("");
+    setGroupDescription("");
   }, [activity, open]);
 
   const updateMutation = useMutation({
     mutationFn: async () => {
       // Validate group creation
       if (createGroup && (!groupName || groupName.trim().length === 0)) {
-        throw new Error('Group name is required');
+        throw new Error("Group name is required");
       }
       if (groupName && groupName.length > 100) {
-        throw new Error('Group name cannot exceed 100 characters');
+        throw new Error("Group name cannot exceed 100 characters");
       }
       if (groupDescription && groupDescription.length > 500) {
-        throw new Error('Group description cannot exceed 500 characters');
+        throw new Error("Group description cannot exceed 500 characters");
       }
 
       // Validate social media links when publishToCommunity is true
@@ -211,62 +272,68 @@
           twitterHandle?.trim(),
           instagramHandle?.trim(),
           threadsHandle?.trim(),
-          websiteUrl?.trim()
-        ].some(link => link && link.length > 0);
-        
+          websiteUrl?.trim(),
+        ].some((link) => link && link.length > 0);
+
         if (!hasValidLink) {
-          throw new Error('At least one social media link is required when publishing to Community Discovery');
+          throw new Error(
+            "At least one social media link is required when publishing to Community Discovery",
+          );
         }
       }
 
       // First update activity with shareTitle and backdrop
       const updates = {
         shareTitle: shareTitle || null,
-        backdrop: backdrop || null
+        backdrop: backdrop || null,
       };
-      await apiRequest('PUT', `/api/activities/${activity.id}`, updates);
+      await apiRequest("PUT", `/api/activities/${activity.id}`, updates);
 
       // Publish to community if requested
       let publishedToCommunity = false;
       let publishData: any = null; // Declare outside the if block
       if (publishToCommunity) {
-        const publishResponse = await fetch(`/api/activities/${activity.id}/publish`, {
-          method: 'POST',
-          headers: { 'Content-Type': 'application/json' },
-          credentials: 'include',
-          body: JSON.stringify({
-            privacySettings,
-            privacyPreset,
-            twitterHandle: twitterHandle?.trim() || undefined,
-            instagramHandle: instagramHandle?.trim() || undefined,
-            threadsHandle: threadsHandle?.trim() || undefined,
-            websiteUrl: websiteUrl?.trim() || undefined,
-            forceDuplicate
-          })
-        });
-        
+        const publishResponse = await fetch(
+          `/api/activities/${activity.id}/publish`,
+          {
+            method: "POST",
+            headers: { "Content-Type": "application/json" },
+            credentials: "include",
+            body: JSON.stringify({
+              privacySettings,
+              privacyPreset,
+              twitterHandle: twitterHandle?.trim() || undefined,
+              instagramHandle: instagramHandle?.trim() || undefined,
+              threadsHandle: threadsHandle?.trim() || undefined,
+              websiteUrl: websiteUrl?.trim() || undefined,
+              forceDuplicate,
+            }),
+          },
+        );
+
         if (!publishResponse.ok) {
           const error = await publishResponse.json();
-          
+
           // Handle duplicate plan detection (409 Conflict)
           if (publishResponse.status === 409) {
-            const duplicateMsg = error.message || 
+            const duplicateMsg =
+              error.message ||
               `You've already published a similar plan. Please use a different title or update your existing plan.`;
-            
+
             // Set duplicate state first, then throw
             // The setTimeout ensures state is set before mutation enters error state
             setTimeout(() => {
               setDuplicateMessage(duplicateMsg);
               setDuplicateDetected(true);
             }, 0);
-            
+
             // Stop the mutation flow - user must acknowledge duplicate
-            throw new Error('DUPLICATE_PLAN_DETECTED');
+            throw new Error("DUPLICATE_PLAN_DETECTED");
           }
-          
-          throw new Error(error.error || 'Failed to publish to community');
+
+          throw new Error(error.error || "Failed to publish to community");
         }
-        
+
         publishData = await publishResponse.json();
         publishedToCommunity = publishData.publishedToCommunity || false;
       }
@@ -280,31 +347,40 @@
       if (backdrop) {
         // Wait for ShareCardGenerator to mount and expose ref
         // Small delay ensures React has rendered the hidden component
-        await new Promise(resolve => setTimeout(resolve, 300));
-        
+        await new Promise((resolve) => setTimeout(resolve, 300));
+
         if (!shareCardRef.current) {
-          console.warn('[SharePreview] ShareCardGenerator ref not available - image generation skipped');
+          console.warn(
+            "[SharePreview] ShareCardGenerator ref not available - image generation skipped",
+          );
         }
       }
 
       if (backdrop && shareCardRef.current) {
         try {
-          console.log('[SharePreview] Generating share card image...');
-          const imageBlob = await shareCardRef.current.generateShareCard('instagram_feed', 'jpg');
+          console.log("[SharePreview] Generating share card image...");
+          const imageBlob = await shareCardRef.current.generateShareCard(
+            "instagram_feed",
+            "jpg",
+          );
           if (imageBlob) {
-            console.log('[SharePreview] Share card image generated successfully:', imageBlob.size, 'bytes');
+            console.log(
+              "[SharePreview] Share card image generated successfully:",
+              imageBlob.size,
+              "bytes",
+            );
             // Store the blob for native sharing
             generatedBlob = imageBlob;
 
             // Create File object for native share API
             const safeFileName = shareTitle
-              .replace(/[^a-z0-9]/gi, '-')
+              .replace(/[^a-z0-9]/gi, "-")
               .toLowerCase()
               .substring(0, 50); // Limit filename length
             generatedFile = new File(
               [imageBlob],
-              `${safeFileName || 'activity'}.jpg`,
-              { type: 'image/jpeg' }
+              `${safeFileName || "activity"}.jpg`,
+              { type: "image/jpeg" },
             );
 
             // Convert to base64 for OG tags
@@ -320,15 +396,15 @@
           const caption = generatePlatformCaption(
             shareTitle,
             activity.category,
-            'instagram_feed',
+            "instagram_feed",
             undefined,
             undefined,
             activity.planSummary || undefined,
-            activity.id
+            activity.id,
           );
           captionText = caption.fullText;
         } catch (error) {
-          console.warn('Failed to generate share card image:', error);
+          console.warn("Failed to generate share card image:", error);
           // Continue without the image - it's optional
         }
       }
@@ -336,23 +412,23 @@
       // Smart share logic: Only trigger share if creating a group or if NOT publishing
       // When only publishing to Community Discovery, skip the share endpoint
       const shouldShare = createGroup || !publishToCommunity;
-      
-      let data: any = { 
+
+      let data: any = {
         publishedToCommunity,
-        shareableLink: publishData?.shareableLink || undefined
+        shareableLink: publishData?.shareableLink || undefined,
       };
-      
+
       if (shouldShare) {
         // Then trigger share with optional group creation
         const shareData: any = {
           createGroup,
         };
-        
+
         if (createGroup) {
           shareData.groupName = groupName.trim();
           shareData.groupDescription = groupDescription.trim() || null;
         }
-        
+
         // Include caption for OG tags (skip large base64 image in request)
         if (captionText) {
           shareData.shareCaption = captionText;
@@ -360,10 +436,10 @@
 
         // Use fetch to properly handle error responses
         const response = await fetch(`/api/activities/${activity.id}/share`, {
-          method: 'POST',
-          headers: { 'Content-Type': 'application/json' },
-          credentials: 'include',
-          body: JSON.stringify(shareData)
+          method: "POST",
+          headers: { "Content-Type": "application/json" },
+          credentials: "include",
+          body: JSON.stringify(shareData),
         });
 
         data = await response.json();
@@ -373,9 +449,9 @@
           if (response.status === 403 && data.message) {
             throw new Error(data.message);
           }
-          throw new Error(data.error || 'Failed to share activity');
+          throw new Error(data.error || "Failed to share activity");
         }
-        
+
         data.publishedToCommunity = publishedToCommunity;
       }
 
@@ -390,24 +466,26 @@
       // Reset all duplicate-related state on success
       setForceDuplicate(false);
       setDuplicateDetected(false);
-      setDuplicateMessage('');
+      setDuplicateMessage("");
 
       // Wait for cache invalidation to complete
-      await queryClient.invalidateQueries({ queryKey: ['/api/activities'] });
-      await queryClient.invalidateQueries({ queryKey: ['/api/community-plans'] });
+      await queryClient.invalidateQueries({ queryKey: ["/api/activities"] });
+      await queryClient.invalidateQueries({
+        queryKey: ["/api/community-plans"],
+      });
 
       // Show success message
-      let description = 'Share settings saved successfully!';
+      let description = "Share settings saved successfully!";
       if (data.publishedToCommunity && data.groupCreated) {
-        description = 'Published to Community Discovery and group created!';
+        description = "Published to Community Discovery and group created!";
       } else if (data.publishedToCommunity) {
-        description = 'Published to Community Discovery!';
+        description = "Published to Community Discovery!";
       } else if (data.groupCreated) {
-        description = 'Group created successfully!';
+        description = "Group created successfully!";
       }
 
       toast({
-        title: 'Success!',
+        title: "Success!",
         description,
       });
 
@@ -416,65 +494,27 @@
         shareTitle,
         backdrop,
         shareableLink: data.shareableLink || undefined,
-        socialText: data.socialText || undefined
+        socialText: data.socialText || undefined,
       });
       onOpenChange(false);
     },
     onError: (error: Error) => {
       // Don't show toast for duplicate detection - handled by dialog
-      if (error.message === 'DUPLICATE_PLAN_DETECTED') {
+      if (error.message === "DUPLICATE_PLAN_DETECTED") {
         return;
       }
-      
+
       toast({
-        title: 'Update Failed',
-        description: error.message || 'Failed to update share settings',
-        variant: 'destructive',
+        title: "Update Failed",
+        description: error.message || "Failed to update share settings",
+        variant: "destructive",
       });
     },
   });
 
   const handleBackdropSelect = (url: string) => {
     setBackdrop(url);
-    setCustomBackdrop('');
-  };
-
-  // Copy share link to clipboard
-  const handleCopyLink = async () => {
-    const shareUrl = `https://journalmate.ai/shared/${activity.id}`;
-    try {
-      await navigator.clipboard.writeText(shareUrl);
-      toast({
-        title: 'Link Copied!',
-        description: 'Share link copied to clipboard',
-      });
-    } catch (error) {
-      toast({
-        title: 'Copy Failed',
-        description: 'Could not copy link to clipboard',
-        variant: 'destructive',
-      });
-    }
-  };
-
-  // Native share for link
-  const handleNativeShare = async () => {
-    const shareUrl = `https://journalmate.ai/shared/${activity.id}`;
-    if (navigator.share) {
-      try {
-        await navigator.share({
-          title: shareTitle,
-          text: activity.planSummary || shareTitle,
-          url: shareUrl,
-        });
-      } catch (error) {
-        if ((error as Error).name !== 'AbortError') {
-          handleCopyLink();
-        }
-      }
-    } else {
-      handleCopyLink();
-    }
+    setCustomBackdrop("");
   };
 
   const handleCustomBackdrop = () => {
@@ -488,11 +528,11 @@
     if (!file) return;
 
     // Validate file type
-    if (!file.type.startsWith('image/')) {
+    if (!file.type.startsWith("image/")) {
       toast({
-        title: 'Invalid File',
-        description: 'Please upload an image file (JPG, PNG, etc.)',
-        variant: 'destructive',
+        title: "Invalid File",
+        description: "Please upload an image file (JPG, PNG, etc.)",
+        variant: "destructive",
       });
       return;
     }
@@ -500,9 +540,9 @@
     // Validate file size (max 5MB)
     if (file.size > 5 * 1024 * 1024) {
       toast({
-        title: 'File Too Large',
-        description: 'Please upload an image smaller than 5MB',
-        variant: 'destructive',
+        title: "File Too Large",
+        description: "Please upload an image smaller than 5MB",
+        variant: "destructive",
       });
       return;
     }
@@ -512,46 +552,48 @@
     reader.onloadend = () => {
       const base64String = reader.result as string;
       setBackdrop(base64String);
-      setCustomBackdrop('');
+      setCustomBackdrop("");
     };
     reader.onerror = () => {
       toast({
-        title: 'Upload Failed',
-        description: 'Failed to read the image file',
-        variant: 'destructive',
+        title: "Upload Failed",
+        description: "Failed to read the image file",
+        variant: "destructive",
       });
     };
     reader.readAsDataURL(file);
   };
 
-
-
   // Privacy scan function
   const runPrivacyScan = async () => {
-    if (privacyPreset === 'off') {
+    if (privacyPreset === "off") {
       setRedactedPreview(null);
       return;
     }
 
     try {
       setScanLoading(true);
-      const response = await apiRequest('POST', `/api/activities/${activity.id}/privacy-scan`, {
-        privacySettings
-      });
-      
+      const response = await apiRequest(
+        "POST",
+        `/api/activities/${activity.id}/privacy-scan`,
+        {
+          privacySettings,
+        },
+      );
+
       if ((response as any).redacted) {
         setRedactedPreview({
           title: (response as any).activity.title,
-          tasks: (response as any).tasks.map((t: any) => ({ title: t.title }))
+          tasks: (response as any).tasks.map((t: any) => ({ title: t.title })),
         });
       } else {
         setRedactedPreview(null);
       }
     } catch (error: any) {
       toast({
-        title: 'Privacy Scan Failed',
-        description: error.message || 'Failed to scan content for privacy',
-        variant: 'destructive',
+        title: "Privacy Scan Failed",
+        description: error.message || "Failed to scan content for privacy",
+        variant: "destructive",
       });
       setRedactedPreview(null);
     } finally {
@@ -561,7 +603,7 @@
 
   // Run privacy scan when settings change
   useEffect(() => {
-    if (open && privacyPreset !== 'off') {
+    if (open && privacyPreset !== "off") {
       runPrivacyScan();
     } else {
       setRedactedPreview(null);
@@ -570,702 +612,750 @@
 
   return (
     <>
-    <Dialog open={open} onOpenChange={onOpenChange}>
-      <DialogContent className="max-w-4xl max-h-[90vh] w-[95vw] sm:w-full p-4 sm:p-6 overflow-y-auto">
-        <DialogHeader className="space-y-2">
-          <div className="flex items-start justify-between gap-2">
-            <DialogTitle className="flex items-center gap-2 text-lg sm:text-xl flex-1">
-              <Sparkles className="w-5 h-5 text-primary flex-shrink-0" />
-              <span className="truncate">Share & Customize Your Activity</span>
-            </DialogTitle>
-            <button
-              onClick={() => onOpenChange(false)}
-              className="hidden sm:inline text-muted-foreground hover:text-foreground transition-colors p-1"
-              data-testid="button-close-share-preview"
-            >
-              <X className="w-5 h-5" />
-            </button>
-          </div>
-          <DialogDescription className="text-sm">
-            Quick share, download cards, or verify with social media
-          </DialogDescription>
-        </DialogHeader>
-
-        <Tabs value={activeTab} onValueChange={setActiveTab} className="w-full mt-4">
-          <TabsList className="grid w-full grid-cols-3 h-auto">
-            <TabsTrigger value="share-cards" className="flex items-center gap-1 sm:gap-2 min-h-[44px] text-xs sm:text-sm">
-              <ImageIcon className="w-4 h-4 flex-shrink-0" />
-              <span className="hidden sm:inline">Share Image</span>
-              <span className="sm:hidden">Image</span>
-            </TabsTrigger>
-            <TabsTrigger value="link-preview" className="flex items-center gap-1 sm:gap-2 min-h-[44px] text-xs sm:text-sm">
-              <Link className="w-4 h-4 flex-shrink-0" />
-              <span className="hidden sm:inline">Copy Link</span>
-              <span className="sm:hidden">Link</span>
-            </TabsTrigger>
-            <TabsTrigger value="social-verify" className="flex items-center gap-1 sm:gap-2 min-h-[44px] text-xs sm:text-sm">
-              <BadgeCheck className="w-4 h-4 flex-shrink-0" />
-              <span className="hidden sm:inline">Verify</span>
-              <span className="sm:hidden">Verify</span>
-            </TabsTrigger>
-          </TabsList>
-
-          {/* Tab 1: Share Cards - Main share option with platform picker + captions */}
-          <TabsContent value="share-cards" className="py-4">
-            <div className="w-full overflow-x-auto -mx-4 px-4 sm:mx-0 sm:px-0">
-              <div className="min-w-[320px]">
-                <ShareCardGenerator
-                  activityId={activity.id}
-                  activityTitle={shareTitle}
-                  activityCategory={activity.category}
-                  backdrop={backdrop || ''}
-                  planSummary={activity.planSummary || undefined}
-                  tasks={activityTasks}
+      <Dialog open={open} onOpenChange={onOpenChange}>
+        <DialogContent className="max-w-4xl max-h-[90vh] w-[95vw] sm:w-full p-4 sm:p-6 overflow-y-auto">
+          <DialogHeader className="space-y-2">
+            <div className="flex items-start justify-between gap-2">
+              <DialogTitle className="flex items-center gap-2 text-lg sm:text-xl flex-1">
+                <Sparkles className="w-5 h-5 text-primary flex-shrink-0" />
+                <span className="truncate">
+                  Share & Customize Your Activity
+                </span>
+              </DialogTitle>
+              <button
+                onClick={() => onOpenChange(false)}
+                className="hidden sm:inline text-muted-foreground hover:text-foreground transition-colors p-1"
+                data-testid="button-close-share-preview"
+              >
+                <X className="w-5 h-5" />
+              </button>
+            </div>
+            <DialogDescription className="text-sm">
+              Quick share, download cards, or verify with social media
+            </DialogDescription>
+          </DialogHeader>
+
+          <Tabs
+            value={activeTab}
+            onValueChange={setActiveTab}
+            className="w-full mt-4"
+          >
+            <TabsList className="grid w-full grid-cols-3 h-auto">
+              <TabsTrigger
+                value="quick-share"
+                className="flex items-center gap-1 sm:gap-2 min-h-[44px] text-xs sm:text-sm"
+              >
+                <Share2 className="w-4 h-4 flex-shrink-0" />
+                <span className="hidden sm:inline">Quick Share</span>
+                <span className="sm:hidden">Share</span>
+              </TabsTrigger>
+              <TabsTrigger
+                value="download-cards"
+                className="flex items-center gap-1 sm:gap-2 min-h-[44px] text-xs sm:text-sm"
+              >
+                <Download className="w-4 h-4 flex-shrink-0" />
+                <span className="hidden sm:inline">Download Cards</span>
+                <span className="sm:hidden">Cards</span>
+              </TabsTrigger>
+              <TabsTrigger
+                value="social-verify"
+                className="flex items-center gap-1 sm:gap-2 min-h-[44px] text-xs sm:text-sm"
+              >
+                <BadgeCheck className="w-4 h-4 flex-shrink-0" />
+                <span className="hidden sm:inline">Social Verification</span>
+                <span className="sm:hidden">Verify</span>
+              </TabsTrigger>
+            </TabsList>
+
+            {/* Tab 1: Quick Share (existing functionality) */}
+            <TabsContent value="quick-share" className="space-y-6 py-4">
+              {/* Share Title */}
+              <div className="space-y-2">
+                <Label htmlFor="share-title">Share Title</Label>
+                <Input
+                  id="share-title"
+                  value={shareTitle}
+                  onChange={(e) => setShareTitle(e.target.value)}
+                  placeholder="Enter a catchy title for sharing..."
+                  maxLength={140}
+                  data-testid="input-share-title"
                 />
+                <div className="flex items-center justify-between text-xs">
+                  <p className="text-muted-foreground">
+                    This title will be displayed on your shared activity page
+                  </p>
+                  <span
+                    className={`font-medium ${shareTitle.length > 100 ? "text-amber-600" : "text-muted-foreground"}`}
+                  >
+                    {shareTitle.length}/140
+                  </span>
+                </div>
+                {shareTitle.length > 100 && (
+                  <p className="text-xs text-amber-600">
+                    Tip: Shorter titles (under 100 chars) display better on
+                    social media
+                  </p>
+                )}
               </div>
-            </div>
-          </TabsContent>
-
-          {/* Tab 2: Copy Link - Simple link sharing with OG preview */}
-          <TabsContent value="link-preview" className="space-y-4 py-4">
-
-          {/* Share Link with Copy Button */}
-          <div className="space-y-2">
-            <Label className="flex items-center gap-2">
-              <Link className="w-4 h-4" />
-              Your Share Link
-            </Label>
-            <div className="flex flex-col sm:flex-row gap-2">
-              <Input
-                readOnly
-                value={`https://journalmate.ai/shared/${activity.id}`}
-                className="flex-1 font-mono text-sm"
-                data-testid="input-share-link"
-              />
-              <Button
-                variant="outline"
-                onClick={handleCopyLink}
-                className="gap-2 min-h-[44px]"
-                data-testid="button-copy-link"
-              >
-                <Copy className="w-4 h-4" />
-                <span className="sm:inline">Copy Link</span>
-              </Button>
-            </div>
-          </div>
-
-          {/* OG Image Preview (1200x630 aspect ratio) */}
-          <div className="space-y-2">
-            <Label>Link Preview (What others see when you share)</Label>
-            <Card className="overflow-hidden">
-              <div className="aspect-[1200/630] relative bg-muted">
-                {backdrop ? (
-                  <>
-                    <img
-                      src={backdrop}
-                      alt="Link preview backdrop"
-                      className="w-full h-full object-cover"
+
+              {/* Backdrop Selector */}
+              <div className="space-y-3">
+                <Label className="flex items-center gap-2">
+                  <Image className="w-4 h-4" />
+                  Background Image
+                </Label>
+
+                {/* Preset Backdrops */}
+                <div>
+                  <p className="text-sm text-muted-foreground mb-2">
+                    {isLoadingBackdrops
+                      ? "Loading relevant images..."
+                      : "Choose a backdrop:"}
+                  </p>
+                  {isLoadingBackdrops ? (
+                    <div className="grid grid-cols-2 sm:grid-cols-3 md:grid-cols-4 gap-2">
+                      {[1, 2, 3, 4].map((i) => (
+                        <div
+                          key={i}
+                          className="aspect-video rounded-md bg-muted animate-pulse"
+                        />
+                      ))}
+                    </div>
+                  ) : (
+                    <div className="grid grid-cols-2 sm:grid-cols-3 md:grid-cols-4 gap-2">
+                      {backdropPresets.map((preset) => (
+                        <button
+                          key={preset.url}
+                          onClick={() => handleBackdropSelect(preset.url)}
+                          className={`relative aspect-video rounded-md overflow-hidden border-2 transition-all hover:scale-105 ${
+                            backdrop === preset.url
+                              ? "border-primary ring-2 ring-primary"
+                              : "border-transparent"
+                          }`}
+                          data-testid={`backdrop-preset-${preset.category}`}
+                        >
+                          <img
+                            src={preset.url}
+                            alt={preset.name}
+                            className="w-full h-full object-cover"
+                            onError={(e) => {
+                              // Hide broken images
+                              e.currentTarget.parentElement!.style.display =
+                                "none";
+                            }}
+                          />
+                          <div className="absolute inset-0 bg-gradient-to-t from-black/60 via-transparent to-transparent" />
+                          <div className="absolute bottom-1.5 left-2 right-2 flex items-center justify-between">
+                            <span className="text-xs text-white font-medium drop-shadow-sm">
+                              {preset.name}
+                            </span>
+                            {preset.category === "unsplash" && (
+                              <span className="text-[10px] bg-black/50 text-white/80 px-1.5 py-0.5 rounded">
+                                HD
+                              </span>
+                            )}
+                          </div>
+                        </button>
+                      ))}
+                    </div>
+                  )}
+                </div>
+
+                {/* Image Upload */}
+                <div className="space-y-2">
+                  <p className="text-sm text-muted-foreground">
+                    Or upload your own image:
+                  </p>
+                  <div className="flex gap-2">
+                    <input
+                      ref={fileInputRef}
+                      type="file"
+                      accept="image/*"
+                      onChange={handleImageUpload}
+                      className="hidden"
+                      data-testid="input-image-upload"
                     />
-                    {/* Overlay with title - OG style */}
-                    <div className="absolute inset-0 bg-gradient-to-t from-black/80 via-black/40 to-transparent flex flex-col justify-end p-4 sm:p-6">
-                      <p className="text-white/80 text-xs sm:text-sm mb-1">journalmate.ai</p>
-                      <h3 className="text-white text-lg sm:text-2xl font-bold line-clamp-2">{shareTitle}</h3>
-                      {activity.planSummary && (
-                        <p className="text-white/70 text-xs sm:text-sm mt-1 line-clamp-2">{activity.planSummary}</p>
-                      )}
-                    </div>
-                  </>
-                ) : (
-                  <div className="absolute inset-0 flex items-center justify-center p-4">
-                    <div className="text-center text-muted-foreground">
-                      <ImageIcon className="w-12 h-12 mx-auto mb-2 opacity-50" />
-                      <p className="text-sm">Select a backdrop below</p>
+                    <Button
+                      variant="outline"
+                      onClick={() => fileInputRef.current?.click()}
+                      className="gap-2 flex-1"
+                      data-testid="button-upload-image"
+                    >
+                      <Upload className="w-4 h-4" />
+                      Upload Image
+                    </Button>
+                  </div>
+                  <p className="text-xs text-muted-foreground">
+                    Max file size: 5MB (JPG, PNG, GIF, etc.)
+                  </p>
+                </div>
+
+                {/* Custom URL */}
+                <div className="space-y-2">
+                  <p className="text-sm text-muted-foreground">
+                    Or enter a custom image URL:
+                  </p>
+                  <div className="flex gap-2">
+                    <Input
+                      type="url"
+                      placeholder="https://example.com/image.jpg"
+                      value={customBackdrop}
+                      onChange={(e) => setCustomBackdrop(e.target.value)}
+                      data-testid="input-custom-backdrop"
+                    />
+                    <Button
+                      variant="outline"
+                      onClick={handleCustomBackdrop}
+                      disabled={!customBackdrop}
+                      data-testid="button-apply-custom-backdrop"
+                    >
+                      Apply
+                    </Button>
+                  </div>
+                </div>
+              </div>
+
+              {/* Privacy Shield Section */}
+              <div className="space-y-3 border-t pt-4">
+                <div className="flex items-center justify-between">
+                  <Label className="flex items-center gap-2">
+                    {privacyPreset === "off" ? (
+                      <Shield className="w-4 h-4 text-muted-foreground" />
+                    ) : (
+                      <ShieldCheck className="w-4 h-4 text-emerald-600" />
+                    )}
+                    Privacy Shield
+                  </Label>
+                  <Select
+                    value={privacyPreset}
+                    onValueChange={(value) => {
+                      setPrivacyPreset(value as PrivacyPreset);
+                      if (value === "private") {
+                        setPrivacySettings({
+                          redactNames: true,
+                          redactLocations: true,
+                          redactContact: true,
+                          redactDates: true,
+                          redactContext: true,
+                        });
+                      } else if (value === "public") {
+                        setPrivacySettings({
+                          redactNames: false,
+                          redactLocations: false,
+                          redactContact: false,
+                          redactDates: false,
+                          redactContext: false,
+                        });
+                      }
+                      setShowPrivacySettings(value === "custom");
+                    }}
+                    data-testid="select-privacy-preset"
+                  >
+                    <SelectTrigger className="w-48">
+                      <SelectValue />
+                    </SelectTrigger>
+                    <SelectContent>
+                      <SelectItem value="off">Off</SelectItem>
+                      <SelectItem value="public">🌟 Public Creator</SelectItem>
+                      <SelectItem value="private">🛡️ Privacy-First</SelectItem>
+                      <SelectItem value="custom">⚙️ Custom</SelectItem>
+                    </SelectContent>
+                  </Select>
+                </div>
+
+                {/* Privacy Info */}
+                {privacyPreset === "off" && (
+                  <p className="text-xs text-muted-foreground">
+                    Privacy shield is disabled. All content will be shared
+                    as-is.
+                  </p>
+                )}
+                {privacyPreset === "public" && (
+                  <p className="text-xs text-emerald-600 dark:text-emerald-400">
+                    Public Creator Mode: Minimal redaction. Perfect for
+                    influencers and content creators who want to share full
+                    details.
+                  </p>
+                )}
+                {privacyPreset === "private" && (
+                  <p className="text-xs text-purple-600 dark:text-purple-400">
+                    Privacy-First Mode: Maximum protection. All PII/PHI will be
+                    automatically redacted before sharing.
+                  </p>
+                )}
+
+                {/* Custom Privacy Settings */}
+                {showPrivacySettings && privacyPreset === "custom" && (
+                  <div className="space-y-3 pl-4 border-l-2 border-purple-200 dark:border-purple-800">
+                    <p className="text-sm font-medium text-muted-foreground">
+                      Select what to redact:
+                    </p>
+
+                    <div className="space-y-2">
+                      <div className="flex items-center gap-2">
+                        <Checkbox
+                          id="redact-names"
+                          checked={privacySettings.redactNames}
+                          onCheckedChange={(checked) =>
+                            setPrivacySettings((prev) => ({
+                              ...prev,
+                              redactNames: checked as boolean,
+                            }))
+                          }
+                          data-testid="checkbox-redact-names"
+                        />
+                        <Label
+                          htmlFor="redact-names"
+                          className="text-sm cursor-pointer"
+                        >
+                          Exact names (replace with "Someone", "Friend")
+                        </Label>
+                      </div>
+
+                      <div className="flex items-center gap-2">
+                        <Checkbox
+                          id="redact-locations"
+                          checked={privacySettings.redactLocations}
+                          onCheckedChange={(checked) =>
+                            setPrivacySettings((prev) => ({
+                              ...prev,
+                              redactLocations: checked as boolean,
+                            }))
+                          }
+                          data-testid="checkbox-redact-locations"
+                        />
+                        <Label
+                          htmlFor="redact-locations"
+                          className="text-sm cursor-pointer"
+                        >
+                          Exact addresses/locations (use city only or "A
+                          location")
+                        </Label>
+                      </div>
+
+                      <div className="flex items-center gap-2">
+                        <Checkbox
+                          id="redact-contact"
+                          checked={privacySettings.redactContact}
+                          onCheckedChange={(checked) =>
+                            setPrivacySettings((prev) => ({
+                              ...prev,
+                              redactContact: checked as boolean,
+                            }))
+                          }
+                          data-testid="checkbox-redact-contact"
+                        />
+                        <Label
+                          htmlFor="redact-contact"
+                          className="text-sm cursor-pointer"
+                        >
+                          Contact info (phone, email)
+                        </Label>
+                      </div>
+
+                      <div className="flex items-center gap-2">
+                        <Checkbox
+                          id="redact-dates"
+                          checked={privacySettings.redactDates}
+                          onCheckedChange={(checked) =>
+                            setPrivacySettings((prev) => ({
+                              ...prev,
+                              redactDates: checked as boolean,
+                            }))
+                          }
+                          data-testid="checkbox-redact-dates"
+                        />
+                        <Label
+                          htmlFor="redact-dates"
+                          className="text-sm cursor-pointer"
+                        >
+                          Specific dates/times (generalize to "morning",
+                          "evening")
+                        </Label>
+                      </div>
+
+                      <div className="flex items-center gap-2">
+                        <Checkbox
+                          id="redact-context"
+                          checked={privacySettings.redactContext}
+                          onCheckedChange={(checked) =>
+                            setPrivacySettings((prev) => ({
+                              ...prev,
+                              redactContext: checked as boolean,
+                            }))
+                          }
+                          data-testid="checkbox-redact-context"
+                        />
+                        <Label
+                          htmlFor="redact-context"
+                          className="text-sm cursor-pointer"
+                        >
+                          Personal context (family members, medical info)
+                        </Label>
+                      </div>
                     </div>
                   </div>
                 )}
               </div>
-            </Card>
-          </div>
-
-          {/* Share Title */}
-          <div className="space-y-2">
-            <Label htmlFor="share-title">Title</Label>
-            <Input
-              id="share-title"
-              value={shareTitle}
-              onChange={(e) => setShareTitle(e.target.value)}
-              placeholder="Enter a catchy title..."
-              maxLength={140}
-              data-testid="input-share-title"
-            />
-            <span className={`text-xs ${shareTitle.length > 100 ? 'text-amber-600' : 'text-muted-foreground'}`}>
-              {shareTitle.length}/140
-            </span>
-          </div>
-
-          {/* Backdrop Selector - Simplified */}
-          <div className="space-y-3">
-            <Label className="flex items-center gap-2">
-              <Image className="w-4 h-4" />
-              Backdrop
-            </Label>
-<<<<<<< HEAD
-            {isLoadingBackdrops ? (
-              <div className="grid grid-cols-2 sm:grid-cols-4 gap-2">
-                {[1, 2, 3, 4].map((i) => (
-                  <div key={i} className="aspect-video rounded-md bg-muted animate-pulse" />
-                ))}
-              </div>
-            ) : (
-              <div className="grid grid-cols-2 sm:grid-cols-4 gap-2">
-=======
-            
-            {/* Preset Backdrops */}
-            <div>
-              <p className="text-sm text-muted-foreground mb-2">
-                {isLoadingBackdrops ? 'Loading relevant images...' : 'Choose a backdrop:'}
-              </p>
-              {isLoadingBackdrops ? (
-                <div className="grid grid-cols-2 sm:grid-cols-3 md:grid-cols-4 gap-2">
-                  {[1, 2, 3, 4].map((i) => (
-                    <div key={i} className="aspect-video rounded-md bg-muted animate-pulse" />
-                  ))}
+
+              {/* Privacy Preview - Original vs Redacted */}
+              {privacyPreset !== "off" && (
+                <div className="space-y-3 border-t pt-4">
+                  <p className="text-sm font-medium flex items-center gap-2">
+                    {scanLoading ? (
+                      <>
+                        <div className="animate-spin rounded-full h-4 w-4 border-b-2 border-purple-600" />
+                        Scanning for sensitive information...
+                      </>
+                    ) : (
+                      <>
+                        <ShieldCheck className="w-4 h-4 text-emerald-600" />
+                        Privacy Preview
+                      </>
+                    )}
+                  </p>
+
+                  {!scanLoading && redactedPreview && (
+                    <div className="grid grid-cols-1 md:grid-cols-2 gap-4">
+                      {/* Original Content */}
+                      <div className="space-y-2">
+                        <p className="text-xs font-medium text-muted-foreground">
+                          Original
+                        </p>
+                        <div className="rounded-md border p-3 bg-background space-y-2">
+                          <p className="text-sm font-medium">
+                            {activity.title}
+                          </p>
+                          <div className="space-y-1">
+                            {activity.planSummary && (
+                              <p className="text-xs text-muted-foreground line-clamp-2">
+                                {activity.planSummary}
+                              </p>
+                            )}
+                          </div>
+                        </div>
+                      </div>
+
+                      {/* Redacted Content */}
+                      <div className="space-y-2">
+                        <p className="text-xs font-medium text-emerald-600 dark:text-emerald-400">
+                          Protected Version
+                        </p>
+                        <div className="rounded-md border border-emerald-200 dark:border-emerald-800 p-3 bg-emerald-50 dark:bg-emerald-950/20 space-y-2">
+                          <p className="text-sm font-medium">
+                            {redactedPreview.title}
+                          </p>
+                          {redactedPreview.tasks.length > 0 && (
+                            <p className="text-xs text-muted-foreground">
+                              {redactedPreview.tasks.length} task
+                              {redactedPreview.tasks.length !== 1 ? "s" : ""}{" "}
+                              protected
+                            </p>
+                          )}
+                        </div>
+                      </div>
+                    </div>
+                  )}
                 </div>
-              ) : (
-              <div className="grid grid-cols-2 sm:grid-cols-3 md:grid-cols-4 gap-2">
->>>>>>> 1d7505c2
-                {backdropPresets.map((preset) => (
-                  <button
-                    key={preset.url}
-                    onClick={() => handleBackdropSelect(preset.url)}
-                    className={`relative aspect-video rounded-md overflow-hidden border-2 transition-all hover:scale-105 ${
-                      backdrop === preset.url ? 'border-primary ring-2 ring-primary' : 'border-transparent'
-                    }`}
-                    data-testid={`backdrop-preset-${preset.category}`}
+              )}
+
+              {/* Publish to Community Discovery */}
+              <div className="space-y-3 border-t pt-4">
+                <div className="flex items-center gap-2">
+                  <Checkbox
+                    id="publish-community"
+                    checked={publishToCommunity}
+                    onCheckedChange={(checked) =>
+                      setPublishToCommunity(checked as boolean)
+                    }
+                    data-testid="checkbox-publish-community"
+                  />
+                  <Label
+                    htmlFor="publish-community"
+                    className="flex items-center gap-2 cursor-pointer"
                   >
-                    <img
-                      src={preset.url}
-                      alt={preset.name}
-                      className="w-full h-full object-cover"
-                      onError={(e) => {
-                        e.currentTarget.parentElement!.style.display = 'none';
-                      }}
-                    />
-                    <div className="absolute inset-0 bg-gradient-to-t from-black/60 via-transparent to-transparent" />
-                    <span className="absolute bottom-1 left-1.5 text-[10px] sm:text-xs text-white font-medium drop-shadow-sm">{preset.name}</span>
-                  </button>
-                ))}
-              </div>
-            )}
-            {/* Custom upload */}
-            <div className="flex flex-col sm:flex-row gap-2">
-              <input
-                ref={fileInputRef}
-                type="file"
-                accept="image/*"
-                onChange={handleImageUpload}
-                className="hidden"
-              />
-              <Button
-                variant="outline"
-                onClick={() => fileInputRef.current?.click()}
-                className="gap-2 flex-1 min-h-[44px]"
-                size="sm"
-              >
-                <Upload className="w-4 h-4" />
-                Upload
-              </Button>
-              <div className="flex gap-2 flex-1">
-                <Input
-                  type="url"
-                  placeholder="Or paste image URL..."
-                  value={customBackdrop}
-                  onChange={(e) => setCustomBackdrop(e.target.value)}
-                  className="flex-1"
-                />
-                <Button
-                  variant="outline"
-                  onClick={handleCustomBackdrop}
-                  disabled={!customBackdrop}
-                  size="sm"
-                  className="min-h-[44px]"
-                >
-                  Apply
-                </Button>
-              </div>
-            </div>
-          </div>
-
-<<<<<<< HEAD
-          {/* Share Buttons */}
-          <div className="flex flex-col sm:flex-row gap-2 pt-4 border-t">
-            <Button
-              onClick={handleNativeShare}
-              className="flex-1 gap-2 min-h-[44px]"
-              data-testid="button-share-link"
-=======
-          {/* Privacy Shield Section */}
-          <div className="space-y-3 border-t pt-4">
-            <div className="flex items-center justify-between">
-              <Label className="flex items-center gap-2">
-                {privacyPreset === 'off' ? (
-                  <Shield className="w-4 h-4 text-muted-foreground" />
-                ) : (
-                  <ShieldCheck className="w-4 h-4 text-emerald-600" />
-                )}
-                Privacy Shield
-              </Label>
-              <Select 
-                value={privacyPreset} 
-                onValueChange={(value) => {
-                  setPrivacyPreset(value as PrivacyPreset);
-                  if (value === 'private') {
-                    setPrivacySettings({
-                      redactNames: true,
-                      redactLocations: true,
-                      redactContact: true,
-                      redactDates: true,
-                      redactContext: true,
-                    });
-                  } else if (value === 'public') {
-                    setPrivacySettings({
-                      redactNames: false,
-                      redactLocations: false,
-                      redactContact: false,
-                      redactDates: false,
-                      redactContext: false,
-                    });
-                  }
-                  setShowPrivacySettings(value === 'custom');
-                }}
-                data-testid="select-privacy-preset"
-              >
-                <SelectTrigger className="w-48">
-                  <SelectValue />
-                </SelectTrigger>
-                <SelectContent>
-                  <SelectItem value="off">Off</SelectItem>
-                  <SelectItem value="public">🌟 Public Creator</SelectItem>
-                  <SelectItem value="private">🛡️ Privacy-First</SelectItem>
-                  <SelectItem value="custom">⚙️ Custom</SelectItem>
-                </SelectContent>
-              </Select>
-            </div>
-
-            {/* Privacy Info */}
-            {privacyPreset === 'off' && (
-              <p className="text-xs text-muted-foreground">
-                Privacy shield is disabled. All content will be shared as-is.
-              </p>
-            )}
-            {privacyPreset === 'public' && (
-              <p className="text-xs text-emerald-600 dark:text-emerald-400">
-                Public Creator Mode: Minimal redaction. Perfect for influencers and content creators who want to share full details.
-              </p>
-            )}
-            {privacyPreset === 'private' && (
-              <p className="text-xs text-purple-600 dark:text-purple-400">
-                Privacy-First Mode: Maximum protection. All PII/PHI will be automatically redacted before sharing.
-              </p>
-            )}
-
-            {/* Custom Privacy Settings */}
-            {showPrivacySettings && privacyPreset === 'custom' && (
-              <div className="space-y-3 pl-4 border-l-2 border-purple-200 dark:border-purple-800">
-                <p className="text-sm font-medium text-muted-foreground">Select what to redact:</p>
-                
-                <div className="space-y-2">
-                  <div className="flex items-center gap-2">
-                    <Checkbox 
-                      id="redact-names"
-                      checked={privacySettings.redactNames}
-                      onCheckedChange={(checked) => 
-                        setPrivacySettings(prev => ({ ...prev, redactNames: checked as boolean }))
-                      }
-                      data-testid="checkbox-redact-names"
-                    />
-                    <Label htmlFor="redact-names" className="text-sm cursor-pointer">
-                      Exact names (replace with "Someone", "Friend")
-                    </Label>
-                  </div>
-
-                  <div className="flex items-center gap-2">
-                    <Checkbox 
-                      id="redact-locations"
-                      checked={privacySettings.redactLocations}
-                      onCheckedChange={(checked) => 
-                        setPrivacySettings(prev => ({ ...prev, redactLocations: checked as boolean }))
-                      }
-                      data-testid="checkbox-redact-locations"
-                    />
-                    <Label htmlFor="redact-locations" className="text-sm cursor-pointer">
-                      Exact addresses/locations (use city only or "A location")
-                    </Label>
-                  </div>
-
-                  <div className="flex items-center gap-2">
-                    <Checkbox 
-                      id="redact-contact"
-                      checked={privacySettings.redactContact}
-                      onCheckedChange={(checked) => 
-                        setPrivacySettings(prev => ({ ...prev, redactContact: checked as boolean }))
-                      }
-                      data-testid="checkbox-redact-contact"
-                    />
-                    <Label htmlFor="redact-contact" className="text-sm cursor-pointer">
-                      Contact info (phone, email)
-                    </Label>
-                  </div>
-
-                  <div className="flex items-center gap-2">
-                    <Checkbox 
-                      id="redact-dates"
-                      checked={privacySettings.redactDates}
-                      onCheckedChange={(checked) => 
-                        setPrivacySettings(prev => ({ ...prev, redactDates: checked as boolean }))
-                      }
-                      data-testid="checkbox-redact-dates"
-                    />
-                    <Label htmlFor="redact-dates" className="text-sm cursor-pointer">
-                      Specific dates/times (generalize to "morning", "evening")
-                    </Label>
-                  </div>
-
-                  <div className="flex items-center gap-2">
-                    <Checkbox 
-                      id="redact-context"
-                      checked={privacySettings.redactContext}
-                      onCheckedChange={(checked) => 
-                        setPrivacySettings(prev => ({ ...prev, redactContext: checked as boolean }))
-                      }
-                      data-testid="checkbox-redact-context"
-                    />
-                    <Label htmlFor="redact-context" className="text-sm cursor-pointer">
-                      Personal context (family members, medical info)
-                    </Label>
-                  </div>
+                    <Sparkles className="w-4 h-4 text-emerald-600" />
+                    <span className="font-medium">
+                      Publish to Community Discovery
+                    </span>
+                  </Label>
                 </div>
-              </div>
-            )}
-          </div>
-
-          {/* Privacy Preview - Original vs Redacted */}
-          {privacyPreset !== 'off' && (
-            <div className="space-y-3 border-t pt-4">
-              <p className="text-sm font-medium flex items-center gap-2">
-                {scanLoading ? (
-                  <>
-                    <div className="animate-spin rounded-full h-4 w-4 border-b-2 border-purple-600" />
-                    Scanning for sensitive information...
-                  </>
-                ) : (
-                  <>
-                    <ShieldCheck className="w-4 h-4 text-emerald-600" />
-                    Privacy Preview
-                  </>
-                )}
-              </p>
-              
-              {!scanLoading && redactedPreview && (
-                <div className="grid grid-cols-1 md:grid-cols-2 gap-4">
-                  {/* Original Content */}
-                  <div className="space-y-2">
-                    <p className="text-xs font-medium text-muted-foreground">Original</p>
-                    <div className="rounded-md border p-3 bg-background space-y-2">
-                      <p className="text-sm font-medium">{activity.title}</p>
-                      <div className="space-y-1">
-                        {activity.planSummary && (
-                          <p className="text-xs text-muted-foreground line-clamp-2">{activity.planSummary}</p>
-                        )}
+
+                {publishToCommunity && (
+                  <div className="pl-6 space-y-4">
+                    <p className="text-sm text-muted-foreground">
+                      Your plan will be featured in the Community Discovery
+                      section for others to explore and use.
+                    </p>
+                    {privacyPreset === "off" && (
+                      <p className="text-sm text-amber-600 dark:text-amber-400 flex items-center gap-1">
+                        <ShieldCheck className="w-4 h-4" />
+                        Tip: Enable Privacy Shield above to protect personal
+                        details before publishing.
+                      </p>
+                    )}
+
+                    {/* Social Media Links Section */}
+                    <div className="space-y-3 border-t pt-4">
+                      <p className="text-sm font-medium">
+                        Social Media Verification{" "}
+                        <span className="text-destructive">*</span>
+                      </p>
+                      <p className="text-xs text-muted-foreground">
+                        At least one social media link is required for community
+                        publishing
+                      </p>
+
+                      <div className="space-y-3">
+                        <div className="space-y-2">
+                          <Label htmlFor="twitter-handle" className="text-sm">
+                            Twitter/X Profile
+                          </Label>
+                          <Input
+                            id="twitter-handle"
+                            value={twitterHandle}
+                            onChange={(e) => setTwitterHandle(e.target.value)}
+                            placeholder="https://twitter.com/yourusername"
+                            data-testid="input-twitter-handle"
+                          />
+                        </div>
+
+                        <div className="space-y-2">
+                          <Label htmlFor="instagram-handle" className="text-sm">
+                            Instagram Profile
+                          </Label>
+                          <Input
+                            id="instagram-handle"
+                            value={instagramHandle}
+                            onChange={(e) => setInstagramHandle(e.target.value)}
+                            placeholder="https://instagram.com/yourusername"
+                            data-testid="input-instagram-handle"
+                          />
+                        </div>
+
+                        <div className="space-y-2">
+                          <Label htmlFor="threads-handle" className="text-sm">
+                            Threads Profile
+                          </Label>
+                          <Input
+                            id="threads-handle"
+                            value={threadsHandle}
+                            onChange={(e) => setThreadsHandle(e.target.value)}
+                            placeholder="https://threads.net/@yourusername"
+                            data-testid="input-threads-handle"
+                          />
+                        </div>
+
+                        <div className="space-y-2">
+                          <Label htmlFor="website-url" className="text-sm">
+                            Website URL
+                          </Label>
+                          <Input
+                            id="website-url"
+                            value={websiteUrl}
+                            onChange={(e) => setWebsiteUrl(e.target.value)}
+                            placeholder="https://yourwebsite.com"
+                            data-testid="input-website-url"
+                          />
+                        </div>
                       </div>
                     </div>
                   </div>
-
-                  {/* Redacted Content */}
-                  <div className="space-y-2">
-                    <p className="text-xs font-medium text-emerald-600 dark:text-emerald-400">Protected Version</p>
-                    <div className="rounded-md border border-emerald-200 dark:border-emerald-800 p-3 bg-emerald-50 dark:bg-emerald-950/20 space-y-2">
-                      <p className="text-sm font-medium">{redactedPreview.title}</p>
-                      {redactedPreview.tasks.length > 0 && (
+                )}
+              </div>
+
+              {/* Group Creation Section */}
+              <div className="space-y-3 border-t pt-4">
+                <div className="flex items-center gap-2 mb-3">
+                  <Checkbox
+                    id="create-group"
+                    checked={createGroup}
+                    onCheckedChange={(checked) =>
+                      setCreateGroup(checked as boolean)
+                    }
+                    data-testid="checkbox-create-group"
+                  />
+                  <Label
+                    htmlFor="create-group"
+                    className="flex items-center gap-2 cursor-pointer"
+                  >
+                    <Users className="w-4 h-4" />
+                    <span className="font-medium">
+                      Create Group - Allow contributors to propose changes
+                      (admin approval required)
+                    </span>
+                  </Label>
+                </div>
+
+                {createGroup && (
+                  <Card className="border-dashed">
+                    <CardContent className="pt-6 space-y-4">
+                      <div className="space-y-2">
+                        <Label htmlFor="group-name">
+                          Group Name <span className="text-destructive">*</span>
+                        </Label>
+                        <Input
+                          id="group-name"
+                          value={groupName}
+                          onChange={(e) => setGroupName(e.target.value)}
+                          placeholder="Enter a name for your group..."
+                          maxLength={100}
+                          data-testid="input-group-name"
+                        />
                         <p className="text-xs text-muted-foreground">
-                          {redactedPreview.tasks.length} task{redactedPreview.tasks.length !== 1 ? 's' : ''} protected
+                          Maximum 100 characters
                         </p>
-                      )}
-                    </div>
-                  </div>
-                </div>
-              )}
-            </div>
-          )}
-
-          {/* Publish to Community Discovery */}
-          <div className="space-y-3 border-t pt-4">
-            <div className="flex items-center gap-2">
-              <Checkbox 
-                id="publish-community"
-                checked={publishToCommunity}
-                onCheckedChange={(checked) => setPublishToCommunity(checked as boolean)}
-                data-testid="checkbox-publish-community"
-              />
-              <Label htmlFor="publish-community" className="flex items-center gap-2 cursor-pointer">
-                <Sparkles className="w-4 h-4 text-emerald-600" />
-                <span className="font-medium">Publish to Community Discovery</span>
-              </Label>
-            </div>
-            
-            {publishToCommunity && (
-              <div className="pl-6 space-y-4">
-                <p className="text-sm text-muted-foreground">
-                  Your plan will be featured in the Community Discovery section for others to explore and use.
-                </p>
-                {privacyPreset === 'off' && (
-                  <p className="text-sm text-amber-600 dark:text-amber-400 flex items-center gap-1">
-                    <ShieldCheck className="w-4 h-4" />
-                    Tip: Enable Privacy Shield above to protect personal details before publishing.
-                  </p>
+                      </div>
+
+                      <div className="space-y-2">
+                        <Label htmlFor="group-description">
+                          Description (optional)
+                        </Label>
+                        <Input
+                          id="group-description"
+                          value={groupDescription}
+                          onChange={(e) => setGroupDescription(e.target.value)}
+                          placeholder="What is this group about?..."
+                          maxLength={500}
+                          data-testid="input-group-description"
+                        />
+                        <p className="text-xs text-muted-foreground">
+                          Maximum 500 characters
+                        </p>
+                      </div>
+                    </CardContent>
+                  </Card>
                 )}
-                
-                {/* Social Media Links Section */}
-                <div className="space-y-3 border-t pt-4">
-                  <p className="text-sm font-medium">
-                    Social Media Verification <span className="text-destructive">*</span>
-                  </p>
-                  <p className="text-xs text-muted-foreground">
-                    At least one social media link is required for community publishing
-                  </p>
-                  
-                  <div className="space-y-3">
-                    <div className="space-y-2">
-                      <Label htmlFor="twitter-handle" className="text-sm">
-                        Twitter/X Profile
-                      </Label>
-                      <Input
-                        id="twitter-handle"
-                        value={twitterHandle}
-                        onChange={(e) => setTwitterHandle(e.target.value)}
-                        placeholder="https://twitter.com/yourusername"
-                        data-testid="input-twitter-handle"
-                      />
-                    </div>
-                    
-                    <div className="space-y-2">
-                      <Label htmlFor="instagram-handle" className="text-sm">
-                        Instagram Profile
-                      </Label>
-                      <Input
-                        id="instagram-handle"
-                        value={instagramHandle}
-                        onChange={(e) => setInstagramHandle(e.target.value)}
-                        placeholder="https://instagram.com/yourusername"
-                        data-testid="input-instagram-handle"
-                      />
-                    </div>
-                    
-                    <div className="space-y-2">
-                      <Label htmlFor="threads-handle" className="text-sm">
-                        Threads Profile
-                      </Label>
-                      <Input
-                        id="threads-handle"
-                        value={threadsHandle}
-                        onChange={(e) => setThreadsHandle(e.target.value)}
-                        placeholder="https://threads.net/@yourusername"
-                        data-testid="input-threads-handle"
-                      />
-                    </div>
-                    
-                    <div className="space-y-2">
-                      <Label htmlFor="website-url" className="text-sm">
-                        Website URL
-                      </Label>
-                      <Input
-                        id="website-url"
-                        value={websiteUrl}
-                        onChange={(e) => setWebsiteUrl(e.target.value)}
-                        placeholder="https://yourwebsite.com"
-                        data-testid="input-website-url"
+              </div>
+
+              {/* Share Card Preview with Platform Picker */}
+              <div className="space-y-3 border-t pt-4">
+                {backdrop ? (
+                  <div className="w-full overflow-x-auto -mx-4 px-4 sm:mx-0 sm:px-0">
+                    <div className="min-w-[320px]">
+                      <ShareCardGenerator
+                        ref={shareCardRef}
+                        activityId={activity.id}
+                        activityTitle={shareTitle}
+                        activityCategory={activity.category}
+                        backdrop={backdrop}
+                        planSummary={activity.planSummary || undefined}
+                        tasks={activityTasks}
                       />
                     </div>
                   </div>
-                </div>
+                ) : (
+                  <div className="relative aspect-video rounded-md overflow-hidden border bg-muted">
+                    <div className="absolute inset-0 flex items-center justify-center p-4">
+                      <div className="text-center text-muted-foreground">
+                        <Image className="w-12 h-12 mx-auto mb-2 opacity-50" />
+                        <p className="text-sm">
+                          Select or upload a backdrop above to see platform
+                          preview
+                        </p>
+                      </div>
+                    </div>
+                  </div>
+                )}
               </div>
-            )}
-          </div>
-
-          {/* Group Creation Section */}
-          <div className="space-y-3 border-t pt-4">
-            <div className="flex items-center gap-2 mb-3">
-              <Checkbox 
-                id="create-group"
-                checked={createGroup}
-                onCheckedChange={(checked) => setCreateGroup(checked as boolean)}
-                data-testid="checkbox-create-group"
-              />
-              <Label htmlFor="create-group" className="flex items-center gap-2 cursor-pointer">
-                <Users className="w-4 h-4" />
-                <span className="font-medium">Create Group - Allow contributors to propose changes (admin approval required)</span>
-              </Label>
-            </div>
-
-            {createGroup && (
-              <Card className="border-dashed">
-                <CardContent className="pt-6 space-y-4">
-                  <div className="space-y-2">
-                    <Label htmlFor="group-name">
-                      Group Name <span className="text-destructive">*</span>
-                    </Label>
-                    <Input
-                      id="group-name"
-                      value={groupName}
-                      onChange={(e) => setGroupName(e.target.value)}
-                      placeholder="Enter a name for your group..."
-                      maxLength={100}
-                      data-testid="input-group-name"
-                    />
-                    <p className="text-xs text-muted-foreground">
-                      Maximum 100 characters
-                    </p>
-                  </div>
-
-                  <div className="space-y-2">
-                    <Label htmlFor="group-description">
-                      Description (optional)
-                    </Label>
-                    <Input
-                      id="group-description"
-                      value={groupDescription}
-                      onChange={(e) => setGroupDescription(e.target.value)}
-                      placeholder="What is this group about?..."
-                      maxLength={500}
-                      data-testid="input-group-description"
-                    />
-                    <p className="text-xs text-muted-foreground">
-                      Maximum 500 characters
-                    </p>
-                  </div>
-                </CardContent>
-              </Card>
-            )}
-          </div>
-
-          {/* Share Card Preview with Platform Picker */}
-          <div className="space-y-3 border-t pt-4">
-            {backdrop ? (
+
+              {/* Save Settings Button */}
+              <div className="flex flex-col sm:flex-row flex-wrap justify-end gap-2 pt-4 border-t">
+                <Button
+                  variant="outline"
+                  onClick={() => onOpenChange(false)}
+                  data-testid="button-cancel-share-preview"
+                  className="min-h-[44px]"
+                >
+                  Cancel
+                </Button>
+                <Button
+                  onClick={() => updateMutation.mutate()}
+                  disabled={updateMutation.isPending}
+                  data-testid="button-confirm-share"
+                  className="gap-2 min-h-[44px]"
+                >
+                  <Sparkles className="w-4 h-4" />
+                  {updateMutation.isPending ? "Saving..." : "Save Settings"}
+                </Button>
+              </div>
+            </TabsContent>
+
+            {/* Tab 2: Download Cards */}
+            <TabsContent value="download-cards" className="py-4">
               <div className="w-full overflow-x-auto -mx-4 px-4 sm:mx-0 sm:px-0">
                 <div className="min-w-[320px]">
                   <ShareCardGenerator
-                    ref={shareCardRef}
                     activityId={activity.id}
                     activityTitle={shareTitle}
                     activityCategory={activity.category}
-                    backdrop={backdrop}
+                    backdrop={backdrop || ""}
                     planSummary={activity.planSummary || undefined}
                     tasks={activityTasks}
                   />
                 </div>
               </div>
-            ) : (
-              <div className="relative aspect-video rounded-md overflow-hidden border bg-muted">
-                <div className="absolute inset-0 flex items-center justify-center p-4">
-                  <div className="text-center text-muted-foreground">
-                    <Image className="w-12 h-12 mx-auto mb-2 opacity-50" />
-                    <p className="text-sm">Select or upload a backdrop above to see platform preview</p>
-                  </div>
-                </div>
-              </div>
-            )}
-          </div>
-
-          {/* Save Settings Button */}
-          <div className="flex flex-col sm:flex-row flex-wrap justify-end gap-2 pt-4 border-t">
-            <Button
-              variant="outline"
-              onClick={() => onOpenChange(false)}
-              data-testid="button-cancel-share-preview"
-              className="min-h-[44px]"
->>>>>>> 1d7505c2
+            </TabsContent>
+
+            {/* Tab 3: Social Verification */}
+            <TabsContent value="social-verify" className="py-4">
+              <SocialVerificationTab
+                activityId={activity.id}
+                existingLinks={socialLinks}
+                onLinksUpdated={(links) => setSocialLinks(links)}
+              />
+            </TabsContent>
+          </Tabs>
+        </DialogContent>
+      </Dialog>
+
+      {/* Duplicate Plan Detection Dialog */}
+      <AlertDialog open={duplicateDetected} onOpenChange={setDuplicateDetected}>
+        <AlertDialogContent>
+          <AlertDialogHeader>
+            <div className="flex items-center gap-2">
+              <AlertTriangle className="w-5 h-5 text-yellow-500" />
+              <AlertDialogTitle>Similar Plan Detected</AlertDialogTitle>
+            </div>
+            <AlertDialogDescription className="pt-2">
+              {duplicateMessage}
+            </AlertDialogDescription>
+          </AlertDialogHeader>
+          <AlertDialogFooter>
+            <AlertDialogCancel
+              onClick={() => {
+                setDuplicateDetected(false);
+                setDuplicateMessage("");
+                setForceDuplicate(false);
+                setPublishToCommunity(false);
+                toast({
+                  title: "Cancelled",
+                  description:
+                    "Publishing to Community Discovery cancelled. Try changing your plan title to make it unique.",
+                });
+              }}
             >
-              <Share2 className="w-4 h-4" />
-              Share Link
-            </Button>
-            <Button
-<<<<<<< HEAD
-              variant="outline"
-              onClick={handleCopyLink}
-              className="flex-1 gap-2 min-h-[44px]"
-              data-testid="button-copy-link-bottom"
-=======
-              onClick={() => updateMutation.mutate()}
-              disabled={updateMutation.isPending}
-              data-testid="button-confirm-share"
-              className="gap-2 min-h-[44px]"
->>>>>>> 1d7505c2
+              Cancel
+            </AlertDialogCancel>
+            <AlertDialogAction
+              onClick={() => {
+                // Close dialog and reset duplicate state
+                setDuplicateDetected(false);
+                setDuplicateMessage("");
+                // Set force flag
+                setForceDuplicate(true);
+                // Reset mutation state to clear error, then retry with force flag
+                updateMutation.reset();
+                setTimeout(() => {
+                  updateMutation.mutate();
+                }, 50);
+              }}
             >
-              <Copy className="w-4 h-4" />
-              Copy Link
-            </Button>
-          </div>
-
-          <p className="text-xs text-center text-muted-foreground">
-            For image sharing with captions, use the "Share Image" tab
-          </p>
-          </TabsContent>
-
-          {/* Tab 3: Social Verification */}
-          <TabsContent value="social-verify" className="py-4">
-            <SocialVerificationTab
-              activityId={activity.id}
-              existingLinks={socialLinks}
-              onLinksUpdated={(links) => setSocialLinks(links)}
-            />
-          </TabsContent>
-        </Tabs>
-
-      </DialogContent>
-    </Dialog>
-
-    {/* Duplicate Plan Detection Dialog */}
-    <AlertDialog open={duplicateDetected} onOpenChange={setDuplicateDetected}>
-      <AlertDialogContent>
-        <AlertDialogHeader>
-          <div className="flex items-center gap-2">
-            <AlertTriangle className="w-5 h-5 text-yellow-500" />
-            <AlertDialogTitle>Similar Plan Detected</AlertDialogTitle>
-          </div>
-          <AlertDialogDescription className="pt-2">
-            {duplicateMessage}
-          </AlertDialogDescription>
-        </AlertDialogHeader>
-        <AlertDialogFooter>
-          <AlertDialogCancel onClick={() => {
-            setDuplicateDetected(false);
-            setDuplicateMessage('');
-            setForceDuplicate(false);
-            setPublishToCommunity(false);
-            toast({
-              title: 'Cancelled',
-              description: 'Publishing to Community Discovery cancelled. Try changing your plan title to make it unique.',
-            });
-          }}>
-            Cancel
-          </AlertDialogCancel>
-          <AlertDialogAction onClick={() => {
-            // Close dialog and reset duplicate state
-            setDuplicateDetected(false);
-            setDuplicateMessage('');
-            // Set force flag
-            setForceDuplicate(true);
-            // Reset mutation state to clear error, then retry with force flag
-            updateMutation.reset();
-            setTimeout(() => {
-              updateMutation.mutate();
-            }, 50);
-          }}>
-            Publish Anyway
-          </AlertDialogAction>
-        </AlertDialogFooter>
-      </AlertDialogContent>
-    </AlertDialog>
+              Publish Anyway
+            </AlertDialogAction>
+          </AlertDialogFooter>
+        </AlertDialogContent>
+      </AlertDialog>
     </>
   );
 }